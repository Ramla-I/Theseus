--- conflicted
+++ resolved
@@ -423,20 +423,12 @@
     }
 
     /// Consumes this `Frames` in the `Free` state and converts them into the `Allocated` state.
-<<<<<<< HEAD
     pub fn into_allocated_frames(mut self) -> AllocatedFrames {    
         let (frames, verified_chunk) = self.replace_with_empty();   
-        let f = Frames {
+        let af = Frames {
             typ: self.typ,
             frames,
             verified_chunk
-=======
-    pub fn into_allocated_frames(mut self) -> AllocatedFrames {  
-        let frames = core::mem::replace(&mut self.frames, FrameRange::empty());  
-        let af = Frames {
-            typ: self.typ,
-            frames,
->>>>>>> 5473eac5
         };
         core::mem::forget(self);
         af
@@ -447,18 +439,11 @@
     /// Consumes this `Frames` in the `Allocated` state and converts them into the `Mapped` state.
     /// This should only be called once a `MappedPages` has been created from the `Frames`.
     pub fn into_mapped_frames(mut self) -> MappedFrames {    
-<<<<<<< HEAD
         let (frames, verified_chunk) = self.replace_with_empty();   
-        let f = Frames {
+        let mf = Frames {
             typ: self.typ,
             frames,
             verified_chunk
-=======
-        let frames = core::mem::replace(&mut self.frames, FrameRange::empty());  
-        let mf = Frames {
-            typ: self.typ,
-            frames,
->>>>>>> 5473eac5
         };
         core::mem::forget(self);
         mf
@@ -480,18 +465,11 @@
 impl UnmappedFrames {
     /// Consumes this `Frames` in the `Unmapped` state and converts them into the `Allocated` state.
     pub fn into_allocated_frames(mut self) -> AllocatedFrames {    
-<<<<<<< HEAD
         let (frames, verified_chunk) = self.replace_with_empty();   
-        let f = Frames {
+        let af = Frames {
             typ: self.typ,
             frames,
             verified_chunk
-=======
-        let frames = core::mem::replace(&mut self.frames, FrameRange::empty());  
-        let af = Frames {
-            typ: self.typ,
-            frames
->>>>>>> 5473eac5
         };
         core::mem::forget(self);
         af
@@ -524,17 +502,12 @@
             MemoryState::Free => {
                 if self.size_in_frames() == 0 { return; }
         
-<<<<<<< HEAD
 				let(frames, verified_chunk) = self.replace_with_empty();
                 let mut free_frames: FreeFrames = Frames {
                     typ: self.typ,
                     frames,
                     verified_chunk
                 };
-=======
-                let frames = core::mem::replace(&mut self.frames, FrameRange::empty());  
-                let free_frames: FreeFrames = Frames { typ: self.typ, frames };
->>>>>>> 5473eac5
         
                 let mut list = if free_frames.typ == MemoryRegionType::Reserved {
                     FREE_RESERVED_FRAMES_LIST.lock()
@@ -607,7 +580,6 @@
             }
             MemoryState::Allocated => { 
                 // trace!("Converting AllocatedFrames to FreeFrames. Drop handler will be called again {:?}", self.frames);
-<<<<<<< HEAD
                 let(frames, verified_chunk) = self.replace_with_empty();
                 let _to_drop = FreeFrames{typ: self.typ, frames, verified_chunk}; 
             }
@@ -615,15 +587,6 @@
             MemoryState::Unmapped => {
                 let(frames, verified_chunk) = self.replace_with_empty();
                 let _to_drop = AllocatedFrames { typ: self.typ, frames, verified_chunk };
-=======
-                let frames = core::mem::replace(&mut self.frames, FrameRange::empty());  
-                let _to_drop = FreeFrames { typ: self.typ, frames }; 
-            }
-            MemoryState::Mapped => panic!("We should never drop a mapped frame! It should be forgotten instead."),
-            MemoryState::Unmapped => {
-                let frames = core::mem::replace(&mut self.frames, FrameRange::empty());  
-                let _to_drop = AllocatedFrames { typ: self.typ, frames };
->>>>>>> 5473eac5
             }
         }
     }
@@ -726,7 +689,6 @@
             return Err(other);
         }
 
-<<<<<<< HEAD
         // if *self.start() == *other.end() + 1 {
         //     // `other` comes contiguously before `self`
         //     self.frames = FrameRange::new(*other.start(), *self.end());
@@ -771,25 +733,6 @@
                 Err(other)
             }
         }
-=======
-        let frames = if *self.start() == *other.end() + 1 {
-            // `other` comes contiguously before `self`
-            FrameRange::new(*other.start(), *self.end())
-        } 
-        else if *self.end() + 1 == *other.start() {
-            // `self` comes contiguously before `other`
-            FrameRange::new(*self.start(), *other.end())
-        }
-        else {
-            // non-contiguous
-            return Err(other);
-        };
-
-        // ensure the now-merged Frames doesn't run its drop handler
-        core::mem::forget(other); 
-        self.frames = frames;
-        Ok(())
->>>>>>> 5473eac5
     }
 
     /// Splits up the given `Frames` into multiple smaller `Frames`.
@@ -809,7 +752,6 @@
             return Err(self);
         }
         
-<<<<<<< HEAD
         // let start_frame = *frames_to_extract.start();
         // let start_to_end = Frames { frames: frames_to_extract, ..self };
         
@@ -847,21 +789,6 @@
             typ: self.typ,
             frames: into_frame_range(&new_allocation.frames()),
             verified_chunk: new_allocation
-=======
-        let start_frame = *frames_to_extract.start();
-        let start_to_end = frames_to_extract;
-        
-        let before_start = if start_frame == MIN_FRAME || start_frame == *self.start() {
-            None
-        } else {
-            Some(FrameRange::new(*self.start(), *start_to_end.start() - 1))
-        };
-
-        let after_end = if *start_to_end.end() == MAX_FRAME || *start_to_end.end() == *self.end() {
-            None
-        } else {
-            Some(FrameRange::new(*start_to_end.end() + 1, *self.end()))
->>>>>>> 5473eac5
         };
         let before_start = before.map(|vchunk| 
             Self{
@@ -881,7 +808,6 @@
         // assert!(c1.frames.start().number() == c1.verified_chunk.start());
         // assert!(c1.frames.end().number() == c1.verified_chunk.end());
 
-<<<<<<< HEAD
         // if let Some(c) = &c2 {
         //     assert!(c.frames.start().number() == c.verified_chunk.start());
         //     assert!(c.frames.end().number() == c.verified_chunk.end());
@@ -895,16 +821,6 @@
         core::mem::forget(self);
 
         Ok(SplitFrames{before_start, start_to_end: allocation, after_end})    
-=======
-        let typ = self.typ;
-        // ensure the original Frames doesn't run its drop handler and free its frames.
-        core::mem::forget(self);
-        Ok(SplitFrames { 
-            before_start: before_start.map(|frames| Frames { typ, frames }),
-            start_to_end: Frames { typ, frames: start_to_end }, 
-            after_end: after_end.map(|frames| Frames { typ, frames }),
-        })
->>>>>>> 5473eac5
     }
 
     /// Splits this `Frames` into two separate `Frames` objects:
@@ -1369,19 +1285,6 @@
                 cursor_mut.move_next();
             }
         }
-<<<<<<< HEAD
-        
-        regions_list.insert(PhysicalMemoryRegion {
-                typ: MemoryRegionType::Reserved,
-                frames: frames.clone(),
-        }).map_err(|_c| "BUG: Failed to insert non-overlapping physical memory region into reserved regions list.")?;
-
-        frames_list.insert(Frames::new(
-            MemoryRegionType::Reserved,
-            frames.clone(),
-        )?).map_err(|_c| "BUG: Failed to insert non-overlapping frames into list.")?;
-=======
->>>>>>> 5473eac5
     }
 
     regions_list.insert(PhysicalMemoryRegion {
@@ -1392,7 +1295,7 @@
     frames_list.insert(Frames::new(
         MemoryRegionType::Reserved,
         frames.clone(),
-    )).map_err(|_c| "BUG: Failed to insert non-overlapping frames into list.")?;
+    )?).map_err(|_c| "BUG: Failed to insert non-overlapping frames into list.")?;
 
     Ok(frames)
 }
