// Copyright 2016 Philipp Oppermann. See the README.md
// file at the top-level directory of this distribution.
//
// Licensed under the Apache License, Version 2.0 <LICENSE-APACHE or
// http://www.apache.org/licenses/LICENSE-2.0> or the MIT license
// <LICENSE-MIT or http://opensource.org/licenses/MIT>, at your
// option. This file may not be copied, modified, or distributed
// except according to those terms.

use core::{
    borrow::{Borrow, BorrowMut},
    cmp::Ordering,
    hash::{Hash, Hasher},
    marker::PhantomData,
    mem,
    ops::{Deref, DerefMut},
    ptr::{NonNull, Unique},
    slice,
};
use log::{error, warn, debug, trace};
<<<<<<< HEAD
use page_allocator::PagesMapped;
=======
>>>>>>> 0dd9dc6d
use crate::{BROADCAST_TLB_SHOOTDOWN_FUNC, VirtualAddress, PhysicalAddress, Page, Frame, FrameRange, AllocatedPages, AllocatedFrames, UnmappedFrames}; 
use crate::paging::{
    get_current_p4,
    table::{P4, UPCOMING_P4, Table, Level4},
};
use pte_flags::PteFlagsArch;
use spin::Once;
use kernel_config::memory::PAGE_SIZE;
use super::tlb_flush_virt_addr;
use zerocopy::FromBytes;
use page_table_entry::UnmapResult;
use owned_borrowed_trait::{OwnedOrBorrowed, Owned, Borrowed};

#[cfg(target_arch = "x86_64")]
use kernel_config::memory::ENTRIES_PER_PAGE_TABLE;

/// This is a private callback used to convert `UnmappedFrameRange` into `UnmappedFrames`.
/// 
/// This exists to break the cyclic dependency cycle between `page_table_entry` and
/// `frame_allocator`, which depend on each other as such:
/// * `frame_allocator` needs to `impl Into<Frames> for UnmappedFrameRange`
///    in order to allow unmapped exclusive frames to be safely deallocated
/// * `page_table_entry` needs to use the `AllocatedFrames` type in order to allow
///   page table entry values to be set safely to a real physical frame that is owned and exists.
/// 
/// To get around that, the `frame_allocator::init()` function returns a callback
/// to its function that allows converting a range of unmapped frames back into `UnmappedFrames`,
/// which then allows them to be dropped and thus deallocated.
/// 
/// This is safe because the frame allocator can only be initialized once, and also because
/// only this crate has access to that function callback and can thus guarantee
/// that it is only invoked for `UnmappedFrameRange`.
pub(super) static INTO_UNMAPPED_FRAMES_FUNC: Once<fn(FrameRange) -> UnmappedFrames> = Once::new();

/// A convenience function to translate the given virtual address into a
/// physical address using the currently-active page table.
pub fn translate(virtual_address: VirtualAddress) -> Option<PhysicalAddress> {
    Mapper::from_current().translate(virtual_address)
}

pub struct Mapper {
    p4: Unique<Table<Level4>>,
    /// The Frame contaning the top-level P4 page table.
    pub(crate) target_p4: Frame,
}

impl Mapper {
    /// Creates (bootstraps) a `Mapper` based on the
    /// currently-active P4 page table root.
    pub(crate) fn from_current() -> Mapper {
        Self::with_p4_frame(get_current_p4())
    }

    /// Creates a new `Mapper` that uses the recursive entry in the current P4 page table
    /// to map the given `p4` frame.
    ///
    /// The given `p4` frame is the root frame of that upcoming page table.
    pub(crate) fn with_p4_frame(p4: Frame) -> Mapper {
        Mapper { 
            p4: Unique::new(P4).unwrap(), // cannot panic; the P4 value is valid
            target_p4: p4,
        }
    }

    /// Creates a new mapper for an upcoming (soon-to-be-initialized) page table
    /// that uses the `UPCOMING_P4` recursive entry in the current P4 table
    /// to map that new page table.
    ///
    /// The given `p4` frame is the root frame of that upcoming page table.
    pub(crate) fn upcoming(p4: Frame) -> Mapper {
        Mapper {
            p4: Unique::new(UPCOMING_P4).unwrap(),
            target_p4: p4,
        }
    }

    /// Returns a reference to this `Mapper`'s root page table as a P4-level table.
    pub(crate) fn p4(&self) -> &Table<Level4> {
        unsafe { self.p4.as_ref() }
    }

    /// Returns a mutable reference to this `Mapper`'s root page table as a P4-level table.
    pub(crate) fn p4_mut(&mut self) -> &mut Table<Level4> {
        unsafe { self.p4.as_mut() }
    }

    /// Dumps all page table entries at all four page table levels for the given `VirtualAddress`, 
    /// and also shows their `PteFlags`.
    /// 
    /// The page table details are written to the log as an `info` message.
    pub fn dump_pte(&self, virtual_address: VirtualAddress) {
        let page = Page::containing_address(virtual_address);
        let p4  = self.p4();
        let p3  = p4.next_table(page.p4_index());
        let p2  = p3.and_then(|p3| p3.next_table(page.p3_index()));
        let p1  = p2.and_then(|p2| p2.next_table(page.p2_index()));
        log::info!(
            "VirtualAddress: {:#X}:
                P4 entry:        {:#X}   ({:?})
                P3 entry:        {:#X}   ({:?})
                P2 entry:        {:#X}   ({:?})
                P1 entry: (PTE)  {:#X}   ({:?})",
            virtual_address,
            &p4[page.p4_index()].value(),
            &p4[page.p4_index()].flags(),
            p3.map(|p3| &p3[page.p3_index()]).map(|p3_entry| p3_entry.value()).unwrap_or(0x0),
            p3.map(|p3| &p3[page.p3_index()]).map(|p3_entry| p3_entry.flags()),
            p2.map(|p2| &p2[page.p2_index()]).map(|p2_entry| p2_entry.value()).unwrap_or(0x0),
            p2.map(|p2| &p2[page.p2_index()]).map(|p2_entry| p2_entry.flags()),
            p1.map(|p1| &p1[page.p1_index()]).map(|p1_entry| p1_entry.value()).unwrap_or(0x0),
            p1.map(|p1| &p1[page.p1_index()]).map(|p1_entry| p1_entry.flags()),
        );
    }

    /// Translates a `VirtualAddress` to a `PhysicalAddress` by walking the page tables.
    pub fn translate(&self, virtual_address: VirtualAddress) -> Option<PhysicalAddress> {
        // get the frame number of the page containing the given virtual address,
        // and then the corresponding physical address is that page frame number * page size + offset
        self.translate_page(Page::containing_address(virtual_address))
            .map(|frame| frame.start_address() + virtual_address.page_offset())
    }

    /// Translates a virtual memory `Page` to a physical memory `Frame` by walking the page tables.
    pub fn translate_page(&self, page: Page) -> Option<Frame> {
        let p3 = self.p4().next_table(page.p4_index());

        #[cfg(target_arch = "x86_64")]
        let huge_page = || {
            p3.and_then(|p3| {
                let p3_entry = &p3[page.p3_index()];
                // 1GiB page?
                if let Some(start_frame) = p3_entry.pointed_frame() {
                    if p3_entry.flags().is_huge() {
                        // address must be 1GiB aligned
                        assert!(start_frame.number() % (ENTRIES_PER_PAGE_TABLE * ENTRIES_PER_PAGE_TABLE) == 0);
                        return Some(Frame::containing_address(PhysicalAddress::new_canonical(
                            PAGE_SIZE * (start_frame.number() + page.p2_index() * ENTRIES_PER_PAGE_TABLE + page.p1_index())
                        )));
                    }
                }
                if let Some(p2) = p3.next_table(page.p3_index()) {
                    let p2_entry = &p2[page.p2_index()];
                    // 2MiB page?
                    if let Some(start_frame) = p2_entry.pointed_frame() {
                        if p2_entry.flags().is_huge() {
                            // address must be 2MiB aligned
                            assert!(start_frame.number() % ENTRIES_PER_PAGE_TABLE == 0);
                            return Some(Frame::containing_address(PhysicalAddress::new_canonical(
                                PAGE_SIZE * (start_frame.number() + page.p1_index())
                            )));
                        }
                    }
                }
                None
            })
        };
        #[cfg(target_arch = "aarch64")]
        let huge_page = || { todo!("huge page (block descriptor) translation for aarch64") };

        p3.and_then(|p3| p3.next_table(page.p3_index()))
            .and_then(|p2| p2.next_table(page.p2_index()))
            .and_then(|p1| p1[page.p1_index()].pointed_frame())
            .or_else(huge_page)
    }


    /// An internal function that performs the actual mapping of a range of allocated `pages`
    /// to a range of allocated `frames`.
    /// 
    /// Returns a tuple of the new `MappedPages` object containing the allocated `pages`
    /// and the allocated `frames` object.
    pub(super) fn internal_map_to<Frames, Flags>(
        &mut self,
        pages: AllocatedPages,
        frames: Frames,
        flags: Flags,
    ) -> Result<(MappedPages, Frames::Inner), &'static str> 
    where
        Frames: OwnedOrBorrowed<AllocatedFrames>,
        Flags: Into<PteFlagsArch>,
    {
        let frames = frames.into_inner();
        let flags = flags.into();
        let higher_level_flags = flags.adjust_for_higher_level_pte();

        // Only the lowest-level P1 entry can be considered exclusive, and only when
        // we are mapping it exclusively (i.e., owned `AllocatedFrames` are passed in).
        let actual_flags = flags
            .valid(true)
            .exclusive(Frames::OWNED);

        let pages_count = pages.size_in_pages();
        let frames_count = frames.borrow().size_in_frames();
        if pages_count != frames_count {
            error!("map_allocated_pages_to(): pages {:?} count {} must equal frames {:?} count {}!", 
                pages, pages_count, frames.borrow(), frames_count
            );
            return Err("map_allocated_pages_to(): page count must equal frame count");
        }

        // iterate over pages and frames in lockstep
        for (page, frame) in pages.range().clone().into_iter().zip(frames.borrow().into_iter()) {
            let p3 = self.p4_mut().next_table_create(page.p4_index(), higher_level_flags);
            let p2 = p3.next_table_create(page.p3_index(), higher_level_flags);
            let p1 = p2.next_table_create(page.p2_index(), higher_level_flags);

            if !p1[page.p1_index()].is_unused() {
                error!("map_allocated_pages_to(): page {:#X} -> frame {:#X}, page was already in use!", page.start_address(), frame.start_address());
                return Err("map_allocated_pages_to(): page was already in use");
            } 

            p1[page.p1_index()].set_entry(frame, actual_flags);
        }

        Ok((
            MappedPages {
                page_table_p4: self.target_p4,
                pages: pages.into_mapped_pages(),
                flags: actual_flags,
            },
            frames,
        ))
    }
    

    /// Maps the given virtual `AllocatedPages` to the given physical `AllocatedFrames`.
    /// 
    /// Consumes the given `AllocatedPages` and returns a `MappedPages` object which contains those `AllocatedPages`.
    pub fn map_allocated_pages_to<F: Into<PteFlagsArch>>(
        &mut self,
        pages: AllocatedPages,
        frames: AllocatedFrames,
        flags: F,
    ) -> Result<MappedPages, &'static str> {
        let (mapped_pages, frames) = self.internal_map_to(pages, Owned(frames), flags)?;
        
        // Currently we forget the actual `AllocatedFrames` object because
        // there is no easy/efficient way to store a dynamic list of non-contiguous frames (would require Vec).
        // This is okay because we will deallocate each of these frames when this MappedPages object is dropped
        // and each of the page table entries for its pages are cleared.
        core::mem::forget(frames);

        Ok(mapped_pages)
    }


    /// Maps the given `AllocatedPages` to randomly chosen (allocated) physical frames.
    /// 
    /// Consumes the given `AllocatedPages` and returns a `MappedPages` object which contains those `AllocatedPages`.
    pub fn map_allocated_pages<F: Into<PteFlagsArch>>(
        &mut self,
        pages: AllocatedPages,
        flags: F,
    ) -> Result<MappedPages, &'static str> {
        let flags = flags.into();
        let higher_level_flags = flags.adjust_for_higher_level_pte();

        // Only the lowest-level P1 entry can be considered exclusive, and only because
        // we are mapping it exclusively (to owned `AllocatedFrames`).
        let actual_flags = flags
            .valid(true)
            .exclusive(true);

        for page in pages.range().clone() {
            let af = frame_allocator::allocate_frames(1).ok_or("map_allocated_pages(): couldn't allocate new frame, out of memory")?;

            let p3 = self.p4_mut().next_table_create(page.p4_index(), higher_level_flags);
            let p2 = p3.next_table_create(page.p3_index(), higher_level_flags);
            let p1 = p2.next_table_create(page.p2_index(), higher_level_flags);

            if !p1[page.p1_index()].is_unused() {
                error!("map_allocated_pages(): page {:#X} -> frame {:#X}, page was already in use!",
                    page.start_address(), af.start_address()
                );
                return Err("map_allocated_pages(): page was already in use");
            } 

            p1[page.p1_index()].set_entry(af.as_allocated_frame(), actual_flags);
            core::mem::forget(af); // we currently forget frames allocated here since we don't yet have a way to track them.
        }

        Ok(MappedPages {
            page_table_p4: self.target_p4,
            pages: pages.into_mapped_pages(),
            flags: actual_flags,
        })
    }
}

// This implementation block contains a hacky function for non-bijective mappings 
// that shouldn't be exposed to most other OS components, especially applications.
impl Mapper {
    /// An unsafe escape hatch that allows one to map the given virtual `AllocatedPages` 
    /// to the given range of physical `frames`. 
    ///
    /// This is unsafe because it accepts a reference to an `AllocatedFrames` object.
    /// This violates Theseus's bijective mapping guarantee, 
    /// in which only one virtual page can map to a given physical frame,
    /// which preserves Rust's knowledge of language-level aliasing and thus its safety checks.
    ///
    /// As such, the pages mapped here will be marked as non-exclusive,
    /// regardless of the `flags` passed in.
    /// This means that the `frames` they map will NOT be deallocated upon unmapping.
    /// 
    /// Consumes the given `AllocatedPages` and returns a `MappedPages` object
    /// which contains those `AllocatedPages`.
    #[doc(hidden)]
    pub unsafe fn map_to_non_exclusive<F: Into<PteFlagsArch>>(
        mapper: &mut Self,
        pages: AllocatedPages,
        frames: &AllocatedFrames,
        flags: F,
    ) -> Result<MappedPages, &'static str> {
        // In this function, none of the frames can be mapped as exclusive
        // because we're accepting a *reference* to an `AllocatedFrames`, not consuming it.
        mapper.internal_map_to(pages, Borrowed(frames), flags)
            .map(|(mp, _af)| mp)
    }
}


/// Represents a contiguous range of virtual memory pages that are currently mapped. 
/// A `MappedPages` object can only have a single range of contiguous pages, not multiple disjoint ranges.
/// This does not guarantee that its pages are mapped to frames that are contiguous in physical memory.
/// 
/// This object also represents ownership of those pages; if this object falls out of scope,
/// it will be dropped, and the pages will be unmapped and then also de-allocated. 
/// Thus, it ensures memory safety by guaranteeing that this object must be held 
/// in order to access data stored in these mapped pages, much like a guard type.
#[derive(Debug)]
pub struct MappedPages {
    /// The Frame containing the top-level P4 page table that this MappedPages was originally mapped into. 
    page_table_p4: Frame,
    /// The range of allocated virtual pages contained by this mapping.
    pages: PagesMapped,
    // The PTE flags that define the page permissions of this mapping.
    flags: PteFlagsArch,
}
static_assertions::assert_not_impl_any!(MappedPages: DerefMut, Clone);
impl Deref for MappedPages {
    type Target = PagesMapped;
    fn deref(&self) -> &PagesMapped {
        &self.pages
    }
}

impl MappedPages {
    /// Returns an empty MappedPages object that performs no allocation or mapping actions. 
    /// Can be used as a placeholder, but will not permit any real usage. 
    pub const fn empty() -> MappedPages {
        MappedPages {
            page_table_p4: Frame::containing_address(PhysicalAddress::zero()),
            pages: PagesMapped::empty(),
            flags: PteFlagsArch::new(),
        }
    }

    /// Returns the flags that describe this `MappedPages` page table permissions.
    pub fn flags(&self) -> PteFlagsArch {
        self.flags
    }

    /// Merges the given `MappedPages` object `mp` into this `MappedPages` object (`self`).
    ///
    /// For example, if you have the following `MappedPages` objects:    
    /// * this mapping, with a page range including one page at 0x2000
    /// * `mp`, with a page range including two pages at 0x3000 and 0x4000
    /// Then this `MappedPages` object will be updated to cover three pages from `[0x2000:0x4000]` inclusive.
    /// 
    /// In addition, the `MappedPages` objects must have the same flags and page table root frame
    /// (i.e., they must have all been mapped using the same set of page tables).
    /// 
    /// If an error occurs, such as the `mappings` not being contiguous or having different flags, 
    /// then a tuple including an error message and the original `mp` will be returned,
    /// which prevents the `mp` from being dropped. 
    /// 
    /// # Note
    /// No remapping actions or page reallocations will occur on either a failure or a success.
    pub fn merge(&mut self, mut mp: MappedPages) -> Result<(), (&'static str, MappedPages)> {
        if mp.page_table_p4 != self.page_table_p4 {
            error!("MappedPages::merge(): mappings weren't mapped using the same page table: {:?} vs. {:?}",
                self.page_table_p4, mp.page_table_p4);
            return Err(("failed to merge MappedPages that were mapped into different page tables", mp));
        }
        if mp.flags != self.flags {
            error!("MappedPages::merge(): mappings had different flags: {:?} vs. {:?}",
                self.flags, mp.flags);
            return Err(("failed to merge MappedPages that were mapped with different flags", mp));
        }

        // Attempt to merge the page ranges together, which will fail if they're not contiguous.
        // First, take ownership of the AllocatedPages inside of the `mp` argument.
        let second_alloc_pages_owned = core::mem::replace(&mut mp.pages, PagesMapped::empty());
        if let Err(orig) = self.pages.merge(second_alloc_pages_owned) {
            // Upon error, restore the `mp.pages` AllocatedPages that we took ownership of.
            mp.pages = orig;
            error!("MappedPages::merge(): mappings not virtually contiguous: first ends at {:?}, second starts at {:?}",
                self.pages.end(), mp.pages.start()
            );
            return Err(("failed to merge MappedPages that weren't virtually contiguous", mp));
        }

        // Ensure the existing mapping doesn't run its drop handler and unmap its pages.
        mem::forget(mp); 
        Ok(())
    }

    /// Splits this `MappedPages` into two separate `MappedPages` objects:
    /// * `[beginning : at_page - 1]`
    /// * `[at_page : end]`
    /// 
    /// This function follows the behavior of [`core::slice::split_at()`],
    /// thus, either one of the returned `MappedPages` objects may be empty. 
    /// * If `at_page == self.pages.start`, the first returned `MappedPages` object will be empty.
    /// * If `at_page == self.pages.end + 1`, the second returned `MappedPages` object will be empty.
    /// 
    /// Returns an `Err` containing this `MappedPages` (`self`) if `at_page` is not within its bounds.
    /// 
    /// # Note
    /// No remapping actions or page reallocations will occur on either a failure or a success.
    /// 
    /// [`core::slice::split_at()`]: https://doc.rust-lang.org/core/primitive.slice.html#method.split_at
    pub fn split(mut self, at_page: Page) -> Result<(MappedPages, MappedPages), MappedPages> {
        // Take ownership of the `AllocatedPages` inside of the `MappedPages` so we can split it.
        let alloc_pages_owned = core::mem::replace(&mut self.pages, PagesMapped::empty());

        match alloc_pages_owned.split_at(at_page) {
            Ok((first_ap, second_ap)) => Ok((
                MappedPages {
                    page_table_p4: self.page_table_p4,
                    pages: first_ap,
                    flags: self.flags,
                },
                MappedPages {
                    page_table_p4: self.page_table_p4,
                    pages: second_ap,
                    flags: self.flags,
                }
                // When returning here, `self` will be dropped, but it's empty so it has no effect.
            )),
            Err(orig_ap) => {
                // Upon error, restore the `self.pages` (`AllocatedPages`) that we took ownership of.
                self.pages = orig_ap;
                Err(self)
            }
        }
    }

    
    /// Creates a deep copy of this `MappedPages` memory region,
    /// by duplicating not only the virtual memory mapping
    /// but also the underlying physical memory frames. 
    /// 
    /// The caller can optionally specify new flags for the duplicated mapping,
    /// otherwise, the same flags as the existing `MappedPages` will be used. 
    /// This is useful for when you want to modify contents in the new pages,
    /// since it avoids extra `remap()` operations.
    /// 
    /// Returns a new `MappedPages` object with the same in-memory contents
    /// as this object, but at a completely new memory region.
    pub fn deep_copy<F: Into<PteFlagsArch>>(
        &self,
        active_table_mapper: &mut Mapper,
        new_flags: Option<F>,
    ) -> Result<MappedPages, &'static str> {
        warn!("MappedPages::deep_copy() has not been adequately tested yet.");
        let size_in_pages = self.size_in_pages();

        use crate::paging::allocate_pages;
        let new_pages = allocate_pages(size_in_pages).ok_or("Couldn't allocate_pages()")?;

        // we must temporarily map the new pages as Writable, since we're about to copy data into them
        let new_flags = new_flags.map_or(self.flags, Into::into);
        let needs_remapping = !new_flags.is_writable(); 
        let mut new_mapped_pages = active_table_mapper.map_allocated_pages(
            new_pages, 
            new_flags.writable(true), // force writable
        )?;

        // perform the actual copy of in-memory content
        // TODO: there is probably a better way to do this, e.g., `rep stosq/movsq` or something
        {
            type PageContent = [u8; PAGE_SIZE];
            let source: &[PageContent] = self.as_slice(0, size_in_pages)?;
            let dest: &mut [PageContent] = new_mapped_pages.as_slice_mut(0, size_in_pages)?;
            dest.copy_from_slice(source);
        }

        if needs_remapping {
            new_mapped_pages.remap(active_table_mapper, new_flags)?;
        }
        
        Ok(new_mapped_pages)
    }

    
    /// Change the mapping flags of this `MappedPages`'s page table entries.
    ///
    /// Note that attempting to change certain "reserved" flags will have no effect. 
    /// For example, the `EXCLUSIVE` flag cannot be changed beause arbitrarily setting it
    /// would violate safety.
    pub fn remap<F: Into<PteFlagsArch>>(
        &mut self,
        active_table_mapper: &mut Mapper,
        new_flags: F,
    ) -> Result<(), &'static str> {
        if self.size_in_pages() == 0 { return Ok(()); }

        // Use the existing value of the `EXCLUSIVE` flag, ignoring whatever value was passed in.
        // Also ensure these flags are PRESENT (valid), since they are currently being mapped.
        let new_flags = new_flags.into()
            .exclusive(self.flags.is_exclusive())
            .valid(true);

        if new_flags == self.flags {
            trace!("remap(): new_flags were the same as existing flags, doing nothing.");
            return Ok(());
        }

        for page in self.pages.range().clone() {
            let p1 = active_table_mapper.p4_mut()
                .next_table_mut(page.p4_index())
                .and_then(|p3| p3.next_table_mut(page.p3_index()))
                .and_then(|p2| p2.next_table_mut(page.p2_index()))
                .ok_or("mapping code does not support huge pages")?;
            
            p1[page.p1_index()].set_flags(new_flags);

            tlb_flush_virt_addr(page.start_address());
        }
        
        if let Some(func) = BROADCAST_TLB_SHOOTDOWN_FUNC.get() {
            func(self.pages.range().clone());
        }

        self.flags = new_flags;
        Ok(())
    }   
    
    /// Consumes and unmaps this `MappedPages` object without auto-deallocating its `AllocatedPages` and `AllocatedFrames`,
    /// allowing the caller to continue using them directly, e.g., reusing them for a future mapping. 
    /// This removes the need to attempt to to reallocate those same pages or frames on a separate code path.
    ///
    /// Note that only the first contiguous range of `AllocatedFrames` will be returned, if any were unmapped.
    /// All other non-contiguous ranges will be auto-dropped and deallocated.
    /// This is due to how frame deallocation works.
    pub fn unmap_into_parts(mut self, active_table_mapper: &mut Mapper) -> Result<(AllocatedPages, Option<AllocatedFrames>), Self> {
        match self.unmap(active_table_mapper) {
            Ok((first_frames, pages)) => {
                // let pages = mem::replace(&mut self.pages, AllocatedPages::empty());
                Ok((pages.unwrap_or_else(|| {
                    let mapped = mem::replace(&mut self.pages, PagesMapped::empty());
                    mapped.into_unmapped_pages().into_allocated_pages()
                }), first_frames))
            }
            Err(e) => {
                error!("MappedPages::unmap_into_parts(): failed to unmap {:?}, error: {}", self, e);
                Err(self)
            }
        }
    }


    /// Remove the virtual memory mapping represented by this `MappedPages`.
    ///
    /// This must NOT be public because it does not take ownership of this `MappedPages` object (`self`).
    /// This is to allow it to be invoked from the `MappedPages` drop handler.
    ///
    /// Returns the **first, contiguous** range of frames that was mapped to these pages.
    /// If there are multiple discontiguous ranges of frames that were unmapped, 
    /// or the frames were not mapped bijectively (i.e., multiple pages mapped to these frames),
    /// then only the first contiguous range of frames will be returned.
    ///
    /// TODO: a few optional improvements could be made here:
    ///   (1) Accept an `Option<&mut Vec<AllocatedFrames>>` argument that allows the caller to 
    ///       recover **all** `AllocatedFrames` unmapped during this function, not just the first contiguous frame range.
    ///   (2) Redesign this to take/consume `self` by ownership, and expose it as the only unmap function,
    ///       avoiding the need for a separate `unmap_into_parts()` function. 
    ///       We could then use `mem::replace(&mut self, MappedPages::empty())` in the drop handler 
    ///       to obtain ownership of `self`, which would allow us to transfer ownership of the dropped `MappedPages` here.
    ///
    fn unmap(&mut self, active_table_mapper: &mut Mapper) -> Result<(Option<AllocatedFrames>, Option<AllocatedPages>), &'static str> {
        if self.size_in_pages() == 0 { return Ok((None, None)); }

        if active_table_mapper.target_p4 != self.page_table_p4 {
            error!("BUG: MappedPages::unmap(): {:?}\n    current P4 {:?} must equal original P4 {:?}, \
                cannot unmap MappedPages from a different page table than they were originally mapped to!",
                self, get_current_p4(), self.page_table_p4
            );
            return Err(
                "BUG: MappedPages::unmap(): current P4 must equal original P4, \
                cannot unmap MappedPages from a different page table than they were originally mapped to!"
            );
        }   

        let mut first_frame_range: Option<UnmappedFrames> = None; // this is what we'll return
        let mut current_frame_range: Option<UnmappedFrames> = None;

        for page in self.pages.range().clone() {            
            let p1 = active_table_mapper.p4_mut()
                .next_table_mut(page.p4_index())
                .and_then(|p3| p3.next_table_mut(page.p3_index()))
                .and_then(|p2| p2.next_table_mut(page.p2_index()))
                .ok_or("mapping code does not support huge pages")?;
            let pte = &mut p1[page.p1_index()];
            if pte.is_unused() {
                return Err("unmap(): page not mapped");
            }

            let unmapped_frames = pte.set_unmapped();
            tlb_flush_virt_addr(page.start_address());

            // Here, create (or extend) a contiguous ranges of frames here based on the `unmapped_frames`
            // freed from the newly-unmapped P1 PTE entry above.
            match unmapped_frames {
                UnmapResult::Exclusive(newly_unmapped_frames) => {
                    let newly_unmapped_frames = INTO_UNMAPPED_FRAMES_FUNC.get()
                        .ok_or("BUG: Mapper::unmap(): the `INTO_UNMAPPED_FRAMES_FUNC` callback was not initialized")
                        .map(|into_func| into_func(newly_unmapped_frames.deref().clone()))?;

                    if let Some(mut curr_frames) = current_frame_range.take() {
                        match curr_frames.merge(newly_unmapped_frames) {
                            Ok(()) => {
                                // Here, the newly unmapped frames were contiguous with the current frame_range,
                                // and we successfully merged them into a single range of AllocatedFrames.
                                current_frame_range = Some(curr_frames);
                            }
                            Err(newly_unmapped_frames) => {
                                // Here, the newly unmapped frames were **NOT** contiguous with the current_frame_range,
                                // so we "finish" the current_frame_range (it's already been "taken") and start a new one
                                // based on the newly unmapped frames.
                                current_frame_range = Some(newly_unmapped_frames);
                                
                                // If this is the first frame range we've unmapped, don't drop it -- save it as the return value.
                                if first_frame_range.is_none() {
                                    first_frame_range = Some(curr_frames);
                                } else {
                                    // If this is NOT the first frame range we've unmapped, then go ahead and drop it now,
                                    // otherwise there will not be any other opportunity for it to be dropped.
                                    //
                                    // TODO: here in the future, we could add it to the optional input list (see this function's doc comments)
                                    //       of AllocatedFrames to return, i.e., `Option<&mut Vec<AllocatedFrames>>`.
                                    trace!("MappedPages::unmap(): dropping additional non-contiguous frames {:?}", curr_frames);
                                    // curr_frames is dropped here
                                }
                            }
                        }
                    } else {
                        // This was the first frames we unmapped, so start a new current_frame_range.
                        current_frame_range = Some(newly_unmapped_frames);
                    }
                }
                UnmapResult::NonExclusive(_frames) => {
                    // trace!("Note: FYI: page {:X?} -> frames {:X?} was just unmapped but not mapped as EXCLUSIVE.", page, _frames);
                }
            }
        }

        let unmapped_pages = core::mem::replace(&mut self.pages, PagesMapped::empty()).into_unmapped_pages();
    
        #[cfg(not(bm_map))]
        {
            if let Some(func) = BROADCAST_TLB_SHOOTDOWN_FUNC.get() {
                func(self.pages.range().clone());
            }
        }

        // Ensure that we return at least some frame range, even if we broke out of the above loop early.
<<<<<<< HEAD
        Ok((first_frame_range.map(|f| f.into_allocated_frames())
            .or(current_frame_range.map(|f| f.into_allocated_frames())),
            Some(unmapped_pages.into_allocated_pages())))
=======
        Ok(first_frame_range.map(|f| f.into_allocated_frames())
            .or(current_frame_range.map(|f| f.into_allocated_frames())))
>>>>>>> 0dd9dc6d
    }


    /// Reinterprets this `MappedPages`'s underlying memory region as a struct of the given type `T`,
    /// i.e., overlays a struct on top of this mapped memory region. 
    /// 
    /// # Requirements
    /// The type `T` must implement the `FromBytes` trait, which is similar to the requirements 
    /// of a "plain old data" type, in that it cannot contain Rust references (`&` or `&mut`).
    /// This makes sense because there is no valid way to reinterpret a region of untyped memory 
    /// as a Rust reference. 
    /// In addition, if we did permit that, a Rust reference created from unchecked memory contents
    /// could never be valid, safe, or sound, as it could allow random memory access 
    /// (just like with an arbitrary pointer dereference) that could break isolation.
    /// 
    /// To satisfy this condition, you can use `#[derive(FromBytes)]` on your struct type `T`,
    /// which will only compile correctly if the struct can be validly constructed 
    /// from "untyped" memory, i.e., an array of bytes.
    /// 
    /// # Arguments
    /// * `byte_offset`: the offset (in number of bytes) from the beginning of the memory region
    ///    at which the struct is located (where it should start).
    ///    * This offset must be properly aligned with respect to the alignment requirements
    ///      of type `T`, otherwise an error will be returned.
    /// 
    /// Returns a reference to the new struct (`&T`) that is formed from the underlying memory region,
    /// with a lifetime dependent upon the lifetime of this `MappedPages` object.
    /// This ensures safety by guaranteeing that the returned struct reference 
    /// cannot be used after this `MappedPages` object is dropped and unmapped.
    pub fn as_type<T: FromBytes>(&self, byte_offset: usize) -> Result<&T, &'static str> {
        let size = mem::size_of::<T>();
        if false {
            debug!("MappedPages::as_type(): requested type {} with size {} at byte_offset {}, MappedPages size {}!",
                core::any::type_name::<T>(),
                size, byte_offset, self.size_in_bytes()
            );
        }

        if byte_offset % mem::align_of::<T>() != 0 {
            error!("MappedPages::as_type(): requested type {} with size {}, but the byte_offset {} is unaligned with type alignment {}!",
                core::any::type_name::<T>(),
                size, byte_offset, mem::align_of::<T>()
            );
        }

        let start_vaddr = self.start_address().value().checked_add(byte_offset)
            .ok_or("MappedPages::as_type(): overflow: start_address + byte_offset")?;
        // check that size of type T fits within the size of the mapping
        let end_bound = byte_offset.checked_add(size)
            .ok_or("MappedPages::as_type(): overflow: byte_offset + size_of::<T>())")?;
        if end_bound > self.size_in_bytes() {
            error!("MappedPages::as_type(): requested type {} with size {} at byte_offset {}, which is too large for MappedPages of size {}!",
                core::any::type_name::<T>(),
                size, byte_offset, self.size_in_bytes()
            );
            return Err("MappedPages::as_type(): requested type and byte_offset would not fit within the MappedPages bounds");
        }

        // SAFE: we guarantee the size and lifetime are within that of this MappedPages object
        let t: &T = unsafe {
            &*(start_vaddr as *const T)
        };

        Ok(t)
    }


    /// Same as [`MappedPages::as_type()`], but returns a *mutable* reference to the type `T`.
    /// 
    /// Thus, it also checks that the underlying mapping is writable.
    pub fn as_type_mut<T: FromBytes>(&mut self, byte_offset: usize) -> Result<&mut T, &'static str> {
        let size = mem::size_of::<T>();
        if false {
            debug!("MappedPages::as_type_mut(): requested type {} with size {} at byte_offset {}, MappedPages size {}!",
                core::any::type_name::<T>(),
                size, byte_offset, self.size_in_bytes()
            );
        }

        if byte_offset % mem::align_of::<T>() != 0 {
            error!("MappedPages::as_type_mut(): requested type {} with size {}, but the byte_offset {} is unaligned with type alignment {}!",
                core::any::type_name::<T>(),
                size, byte_offset, mem::align_of::<T>()
            );
        }

        // check flags to make sure mutability is allowed (otherwise a page fault would occur on a write)
        if !self.flags.is_writable() {
            error!("MappedPages::as_type_mut(): requested type {} with size {} at byte_offset {}, but MappedPages weren't writable (flags: {:?})",
                core::any::type_name::<T>(),
                size, byte_offset, self.flags
            );
            return Err("MappedPages::as_type_mut(): MappedPages were not writable");
        }
        
        let start_vaddr = self.start_address().value().checked_add(byte_offset)
            .ok_or("MappedPages::as_type_mut(): overflow: start_address + byte_offset")?;
        // check that size of type T fits within the size of the mapping
        let end_bound = byte_offset.checked_add(size)
            .ok_or("MappedPages::as_type_mut(): overflow: byte_offset + size_of::<T>())")?;
        if end_bound > self.size_in_bytes() {
            error!("MappedPages::as_type_mut(): requested type {} with size {} at byte_offset {}, which is too large for MappedPages of size {}!",
                core::any::type_name::<T>(),
                size, byte_offset, self.size_in_bytes()
            );
            return Err("MappedPages::as_type_mut(): requested type and byte_offset would not fit within the MappedPages bounds");
        }

        // SAFE: we guarantee the size and lifetime are within that of this MappedPages object
        let t: &mut T = unsafe {
            &mut *(start_vaddr as *mut T)
        };

        Ok(t)
    }


    /// Reinterprets this `MappedPages`'s underlying memory region as `&[T]`, a `length`-element slice of type `T`.
    /// 
    /// It has similar requirements and behavior as [`MappedPages::as_type()`].
    /// 
    /// # Arguments
    /// * `byte_offset`: the offset (in number of bytes) into the memory region
    ///    at which the slice should start.
    ///    * This offset must be properly aligned with respect to the alignment requirements
    ///      of type `T`, otherwise an error will be returned.
    /// * `length`: the length of the slice, i.e., the number of elements of type `T` in the slice. 
    ///    Thus, the slice's address bounds will span the range from
    ///    `byte_offset` (inclusive) to `byte_offset + (size_of::<T>() * length)` (exclusive).
    /// 
    /// Returns a reference to the new slice that is formed from the underlying memory region,
    /// with a lifetime dependent upon the lifetime of this `MappedPages` object.
    /// This ensures safety by guaranteeing that the returned slice 
    /// cannot be used after this `MappedPages` object is dropped and unmapped.
    pub fn as_slice<T: FromBytes>(&self, byte_offset: usize, length: usize) -> Result<&[T], &'static str> {
        let size_in_bytes = length.checked_mul(mem::size_of::<T>())
            .ok_or("MappedPages::as_slice(): overflow: length * size_of::<T>()")?;
        if false {
            debug!("MappedPages::as_slice(): requested slice of type {} with length {} (total size {}) at byte_offset {}, MappedPages size {}!",
                core::any::type_name::<T>(),
                length, size_in_bytes, byte_offset, self.size_in_bytes()
            );
        }

        if size_in_bytes > isize::MAX as usize {
            return Err("MappedPages::as_slice(): length * size_of::<T>() must be no larger than isize::MAX");
        }

        if byte_offset % mem::align_of::<T>() != 0 {
            error!("MappedPages::as_slice(): requested slice of type {} with length {} (total size {}), but the byte_offset {} is unaligned with type alignment {}!",
                core::any::type_name::<T>(),
                length, size_in_bytes, byte_offset, mem::align_of::<T>()
            );
        }
        
        let start_vaddr = self.start_address().value().checked_add(byte_offset)
            .ok_or("MappedPages::as_slice(): overflow: start_address + byte_offset")?;
        // check that size of slice fits within the size of the mapping
        let end_bound = byte_offset.checked_add(size_in_bytes)
            .ok_or("MappedPages::as_slice_mut(): overflow: byte_offset + (length * size_of::<T>())")?;
        if end_bound > self.size_in_bytes() {
            error!("MappedPages::as_slice(): requested slice of type {} with length {} (total size {}) at byte_offset {}, which is too large for MappedPages of size {}!",
                core::any::type_name::<T>(),
                length, size_in_bytes, byte_offset, self.size_in_bytes()
            );
            return Err("MappedPages::as_slice(): requested slice length and byte_offset would not fit within the MappedPages bounds");
        }

        // SAFETY:
        // ✅ The pointer is properly aligned (checked above) and is non-null.
        // ✅ The entire memory range of the slice is contained within this `MappedPages` (bounds checked above).
        // ✅ The pointer points to `length` consecutive values of type T.
        // ✅ The slice memory cannot be mutated by anyone else because we only return an immutable reference to it.
        // ✅ The total size of the slice does not exceed isize::MAX (checked above).
        // ✅ The lifetime of the returned slice reference is tied to the lifetime of this `MappedPages`.
        let slc: &[T] = unsafe {
            slice::from_raw_parts(start_vaddr as *const T, length)
        };

        Ok(slc)
    }


    /// Same as [`MappedPages::as_slice()`], but returns a *mutable* slice. 
    /// 
    /// Thus, it checks that the underlying mapping is writable.
    pub fn as_slice_mut<T: FromBytes>(&mut self, byte_offset: usize, length: usize) -> Result<&mut [T], &'static str> {
        let size_in_bytes = length.checked_mul(mem::size_of::<T>())
            .ok_or("MappedPages::as_slice_mut(): overflow: length * size_of::<T>()")?;

        if false {
            debug!("MappedPages::as_slice_mut(): requested slice of type {} with length {} (total size {}) at byte_offset {}, MappedPages size {}!",
                core::any::type_name::<T>(), 
                length, size_in_bytes, byte_offset, self.size_in_bytes()
            );
        }

        if size_in_bytes > isize::MAX as usize {
            return Err("MappedPages::as_slice_mut(): length * size_of::<T>() must be no larger than isize::MAX");
        }

        if byte_offset % mem::align_of::<T>() != 0 {
            error!("MappedPages::as_slice_mut(): requested slice of type {} with length {} (total size {}), but the byte_offset {} is unaligned with type alignment {}!",
                core::any::type_name::<T>(),
                length, size_in_bytes, byte_offset, mem::align_of::<T>()
            );
        }

        // check flags to make sure mutability is allowed (otherwise a page fault would occur on a write)
        if !self.flags.is_writable() {
            error!("MappedPages::as_slice_mut(): requested mutable slice of type {} with length {} (total size {}) at byte_offset {}, but MappedPages weren't writable (flags: {:?})",
                core::any::type_name::<T>(),
                length, size_in_bytes, byte_offset, self.flags
            );
            return Err("MappedPages::as_slice_mut(): MappedPages were not writable");
        }

        let start_vaddr = self.start_address().value().checked_add(byte_offset)
            .ok_or("MappedPages::as_slice_mut(): overflow: start_address + byte_offset")?;
        // check that size of slice fits within the size of the mapping
        let end_bound = byte_offset.checked_add(size_in_bytes)
            .ok_or("MappedPages::as_slice_mut(): overflow: byte_offset + (length * size_of::<T>())")?;
        if end_bound > self.size_in_bytes() {
            error!("MappedPages::as_slice_mut(): requested mutable slice of type {} with length {} (total size {}) at byte_offset {}, which is too large for MappedPages of size {}!",
                core::any::type_name::<T>(),
                length, size_in_bytes, byte_offset, self.size_in_bytes()
            );
            return Err("MappedPages::as_slice_mut(): requested slice length and byte_offset would not fit within the MappedPages bounds");
        }

        // SAFETY:
        // ✅ same as for `MappedPages::as_slice()`, plus:
        // ✅ The underlying memory is not accessible through any other pointer, as we require a `&mut self` above.
        // ✅ The underlying memory can be mutated because it is mapped as writable (checked above).
        let slc: &mut [T] = unsafe {
            slice::from_raw_parts_mut(start_vaddr as *mut T, length)
        };

        Ok(slc)
    }

    /// A convenience function for [`BorrowedMappedPages::from()`].
    pub fn into_borrowed<T: FromBytes>(
        self,
        byte_offset: usize,
    ) -> Result<BorrowedMappedPages<T, Immutable>, (MappedPages, &'static str)> {
        BorrowedMappedPages::from(self, byte_offset)
    }

    /// A convenience function for [`BorrowedMappedPages::from_mut()`].
    pub fn into_borrowed_mut<T: FromBytes>(
        self,
        byte_offset: usize,
    ) -> Result<BorrowedMappedPages<T, Mutable>, (MappedPages, &'static str)> {
        BorrowedMappedPages::from_mut(self, byte_offset)
    }

    /// A convenience function for [`BorrowedSliceMappedPages::from()`].
    pub fn into_borrowed_slice<T: FromBytes>(
        self,
        byte_offset: usize,
        length: usize,
    ) -> Result<BorrowedSliceMappedPages<T, Immutable>, (MappedPages, &'static str)> {
        BorrowedSliceMappedPages::from(self, byte_offset, length)
    }

    /// A convenience function for [`BorrowedSliceMappedPages::from_mut()`].
    pub fn into_borrowed_slice_mut<T: FromBytes>(
        self,
        byte_offset: usize,
        length: usize,
    ) -> Result<BorrowedSliceMappedPages<T, Mutable>, (MappedPages, &'static str)> {
        BorrowedSliceMappedPages::from_mut(self, byte_offset, length)
    }
}

impl Drop for MappedPages {
    fn drop(&mut self) {
        // if self.size_in_pages() > 0 {
        //     trace!("MappedPages::drop(): unmapped MappedPages {:?}, flags: {:?}", &*self.pages, self.flags);
        // }
        
        let mut mapper = Mapper::from_current();
        if let Err(e) = self.unmap(&mut mapper) {
            error!("MappedPages::drop(): failed to unmap, error: {:?}", e);
        }

        // Note that the AllocatedPages will automatically be dropped here too,
        // we do not need to call anything to make that happen.
    }
}


/// A borrowed [`MappedPages`] object that derefs to `&T` and optionally also `&mut T`.
///
/// ## Type parameters
/// 1. `T: FromBytes`: the same parameter used in [`MappedPages::as_type()`] functions.
/// 2. `M: Mutability`: whether or not the `MappedPages` can be mutably borrowed. 
///    * For ease of use, the default is [`Immutable`].
/// 3. `B: Borrow<MappedPages>`: enables the user of this type to use a borrow-able
///    wrapper type or reference around `MappedPages`.
///    * For ease of use, the default is just a plain `MappedPages` with no wrapper.
///      This default `MappedPages` type can be borrowed immutably or mutably.
///    * Example types that satisfy the bounds for `B` are `Arc<MappedPages`,
///      `Rc<MappedPages>`, `&MappedPages`, etc, all of which can only be
///      borrowed immutably via the `from()` method, as these types do not permit mutable access.
///      For mutable borrows, see the `from_mut()` method, which works with
///      types like `MappedPages` itself or `&mut MappedPages`.
///
/// ## Drop behavior
/// * When dropped, the borrow ends and the contained `MappedPages` is dropped and unmapped.
/// * Also, you can manually end the borrow to reclaim the inner `B` `MappedPages` type
///   via the [`Self::into_inner()`] method.
pub struct BorrowedMappedPages<T, M = Immutable, B = MappedPages>
where
    T: FromBytes,
    M: Mutability,
    B: Borrow<MappedPages>,
{
    ptr: Unique<T>,
    mp: B,
    _mut: PhantomData<M>,
}

impl<T: FromBytes, B: Borrow<MappedPages>> BorrowedMappedPages<T, Immutable, B> {
    /// Immutably borrows the given `MappedPages` as an instance of type `&T` 
    /// located at the given `byte_offset` into the `MappedPages`.
    ///
    /// See [`MappedPages::as_type()`] for more info.
    ///
    /// ## Arguments
    /// * `mp`: the `MappedPages` that you wish to immutably borrow as an instance of `&T`.
    ///    * See the type-level docs for more info and examples of how to use this argument.
    /// * `byte_offset`: the offset (in number of bytes) from the beginning of the `MappedPages`
    ///    memory region at which the struct `T` is located (where it should start).
    ///    * This offset must be properly aligned with respect to the alignment requirements
    ///      of type `T`, otherwise an error will be returned.
    ///
    /// Upon failure, this returns an error tuple containing the unmodified `mp` argument
    /// and a string describing the error.
    pub fn from(
        mp: B,
        byte_offset: usize,
    ) -> Result<Self, (B, &'static str)> {
        Ok(Self {
            ptr: match mp.borrow().as_type::<T>(byte_offset) {
                Ok(r) => {
                    let nn: NonNull<T> = r.into();
                    nn.into()
                }
                Err(e_str) => return Err((mp, e_str)),
            },
            mp,
            _mut: PhantomData,
        })
    }
}

impl<T: FromBytes, B: BorrowMut<MappedPages>> BorrowedMappedPages<T, Mutable, B> {
    /// Mutably borrows the given `MappedPages` as an instance of type `&mut T` 
    /// located at the given `byte_offset` into the `MappedPages`.
    ///
    /// See [`MappedPages::as_type_mut()`] for more info.
    ///
    /// ## Arguments
    /// * `mp`: the `MappedPages` that you wish to mutably borrow as an instance of `&mut T`.
    ///    * See the type-level docs for more info and examples of how to use this argument.
    /// * `byte_offset`: the offset (in number of bytes) from the beginning of the `MappedPages`
    ///    memory region at which the struct `T` is located (where it should start).
    ///    * This offset must be properly aligned with respect to the alignment requirements
    ///      of type `T`, otherwise an error will be returned.
    /// 
    /// Upon failure, returns an error containing the unmodified `MappedPages`
    /// and a string describing the error.
    pub fn from_mut(
        mut mp: B,
        byte_offset: usize,
    ) -> Result<Self, (B, &'static str)> {
        Ok(Self {
            ptr: match mp.borrow_mut().as_type_mut::<T>(byte_offset) {
                Ok(r) => r.into(),
                Err(e_str) => return Err((mp, e_str)),
            },
            mp,
            _mut: PhantomData,
        })
    }
}

impl<T: FromBytes, M: Mutability, B: Borrow<MappedPages>> BorrowedMappedPages<T, M, B> {
    /// Consumes this object and returns the inner `MappedPages` value
    /// (more specifically, the `Borrow`-able container holding the `MappedPages`).
    pub fn into_inner(self) -> B {
        self.mp
    }

    /// Returns a reference to the inner `MappedPages` value
    /// (more specifically, the `Borrow`-able container holding the `MappedPages`).
    pub fn inner_ref(&self) -> &B {
        &self.mp
    }
}

/// Both [`Mutable`] and [`Immutable`] [`BorrowedMappedPages`] can deref into `&T`.
impl<T: FromBytes, M: Mutability, B: Borrow<MappedPages>> Deref for BorrowedMappedPages<T, M, B> {
    type Target = T;
    fn deref(&self) -> &T {
        // SAFETY:
        // ✅ The pointer is properly aligned; its alignment has been checked in `MappedPages::as_type()`.
        // ✅ The pointer is dereferenceable; it has been bounds checked by `MappedPages::as_type()`.
        // ✅ The pointer has been initialized in the constructor `from()`.
        // ✅ The lifetime of the returned reference `&T` is tied to the lifetime of the `MappedPages`,
        //     ensuring that the `MappedPages` object will persist at least as long as the reference.
        unsafe { self.ptr.as_ref() }
    }
}
/// Only [`Mutable`] [`BorrowedMappedPages`] can deref into `&mut T`.
impl<T: FromBytes, B: BorrowMut<MappedPages>> DerefMut for BorrowedMappedPages<T, Mutable, B> {
    fn deref_mut(&mut self) -> &mut T {
        // SAFETY:
        // ✅ Same as the above `Deref` block, plus:
        // ✅ The underlying `MappedPages` is guaranteed to be writable by `MappedPages::as_type_mut()`.
        unsafe { self.ptr.as_mut() }
    }
}
/// Both [`Mutable`] and [`Immutable`] [`BorrowedMappedPages`] implement `AsRef<T>`.
impl<T: FromBytes, M: Mutability, B: Borrow<MappedPages>> AsRef<T> for BorrowedMappedPages<T, M, B> {
    fn as_ref(&self) -> &T { self.deref() }
}
/// Only [`Mutable`] [`BorrowedMappedPages`] implement `AsMut<T>`.
impl<T: FromBytes, B: BorrowMut<MappedPages>> AsMut<T> for BorrowedMappedPages<T, Mutable, B> {
    fn as_mut(&mut self) -> &mut T { self.deref_mut() }
}
/// Both [`Mutable`] and [`Immutable`] [`BorrowedMappedPages`] implement `Borrow<T>`.
impl<T: FromBytes, M: Mutability, B: Borrow<MappedPages>> Borrow<T> for BorrowedMappedPages<T, M, B> {
    fn borrow(&self) -> &T { self.deref() }
}
/// Only [`Mutable`] [`BorrowedMappedPages`] implement `BorrowMut<T>`.
impl<T: FromBytes, B: BorrowMut<MappedPages>> BorrowMut<T> for BorrowedMappedPages<T, Mutable, B> {
    fn borrow_mut(&mut self) -> &mut T { self.deref_mut() }
}

// Forward the impls of `PartialEq`, `Eq`, `PartialOrd`, `Ord`, and `Hash`.
impl<T: FromBytes + PartialEq, M: Mutability, B: Borrow<MappedPages>> PartialEq for BorrowedMappedPages<T, M, B> {
    fn eq(&self, other: &Self) -> bool { self.deref().eq(other.deref()) }
}
impl<T: FromBytes + Eq, M: Mutability, B: Borrow<MappedPages>> Eq for BorrowedMappedPages<T, M, B> { }
impl<T: FromBytes + PartialOrd, M: Mutability, B: Borrow<MappedPages>> PartialOrd for BorrowedMappedPages<T, M, B> {
    fn partial_cmp(&self, other: &Self) -> Option<Ordering> { self.deref().partial_cmp(other.deref()) }
}
impl<T: FromBytes + Ord, M: Mutability, B: Borrow<MappedPages>> Ord for BorrowedMappedPages<T, M, B> {
    fn cmp(&self, other: &Self) -> Ordering { self.deref().cmp(other.deref()) }
}
impl<T: FromBytes + Hash, M: Mutability, B: Borrow<MappedPages>> Hash for BorrowedMappedPages<T, M, B> {
    fn hash<H: Hasher>(&self, state: &mut H) { self.deref().hash(state) }
}


/// A borrowed [`MappedPages`] object that derefs to a slice `&[T]` and optionally also `&mut [T]`.
///
/// See the docs of [`BorrowedMappedPages`] for more detail.
pub struct BorrowedSliceMappedPages<T, M = Immutable, B = MappedPages>
where
    T: FromBytes,
    M: Mutability,
    B: Borrow<MappedPages>,
{
    ptr: Unique<[T]>,
    mp: B,
    _mut: PhantomData<M>,
}

impl<T: FromBytes, B: Borrow<MappedPages>> BorrowedSliceMappedPages<T, Immutable, B> {
    /// Immutably borrows the given `MappedPages` as a slice `&[T]`
    /// of `length` elements of type `T` starting at the given `byte_offset` into the `MappedPages`.
    ///
    /// See the docs of [`BorrowedMappedPages::from()`] and [`MappedPages::as_slice()`].
    ///
    /// ## Arguments
    /// * `mp`: the `MappedPages` that you wish to borrow as an instance of type `&[T]`.
    ///    * See the type-level docs for more info and examples of how to use this argument.
    /// * `byte_offset`: the offset (in number of bytes) from the beginning of the `MappedPages`
    ///    memory region at which the slice `&[T]` is located (where it should start).
    ///    * This offset must be properly aligned with respect to the alignment requirements
    ///      of type `T`, otherwise an error will be returned.
    /// * `length`: the length of the slice, i.e., the number of elements of type `T` in the slice. 
    ///    Thus, the slice's address bounds will span the range from
    ///    `byte_offset` (inclusive) to `byte_offset + (size_of::<T>() * length)` (exclusive).
    ///
    /// Upon failure, returns an error containing the unmodified `MappedPages`
    /// and a string describing the error.
    pub fn from(
        mp: B,
        byte_offset: usize,
        length: usize,
    ) -> Result<Self, (B, &'static str)> {
        Ok(Self {
            ptr: match mp.borrow().as_slice::<T>(byte_offset, length) {
                Ok(r) => {
                    let nn: NonNull<[T]> = r.into();
                    nn.into()
                }
                Err(e_str) => return Err((mp, e_str)),
            },
            mp,
            _mut: PhantomData,
        })
    }
}

impl<T: FromBytes, B: BorrowMut<MappedPages>> BorrowedSliceMappedPages<T, Mutable, B> {
    /// Mutably borrows the given `MappedPages` as a slice `&mut [T]`
    /// of `length` elements of type `T` starting at the given `byte_offset` into the `MappedPages`.
    ///
    /// See the docs of [`BorrowedMappedPages::from_mut()`] and [`MappedPages::as_slice_mut()`].
    ///
    /// ## Arguments
    /// * `mp`: the `MappedPages` that you wish to borrow as an instance of type `&mut [T]`.
    ///    * See the type-level docs for more info and examples of how to use this argument.
    /// * `byte_offset`: the offset (in number of bytes) from the beginning of the `MappedPages`
    ///    memory region at which the slice `&mut [T]` is located (where it should start).
    ///    * This offset must be properly aligned with respect to the alignment requirements
    ///      of type `T`, otherwise an error will be returned.
    /// * `length`: the length of the slice, i.e., the number of elements of type `T` in the slice. 
    ///    Thus, the slice's address bounds will span the range from
    ///    `byte_offset` (inclusive) to `byte_offset + (size_of::<T>() * length)` (exclusive).
    ///
    /// Upon failure, returns an error containing the unmodified `MappedPages`
    /// and a string describing the error.
    pub fn from_mut(
        mut mp: B,
        byte_offset: usize,
        length: usize,
    ) -> Result<Self, (B, &'static str)> {
        Ok(Self {
            ptr: match mp.borrow_mut().as_slice_mut::<T>(byte_offset, length) {
                Ok(r) => r.into(),
                Err(e_str) => return Err((mp, e_str)),
            },
            mp,
            _mut: PhantomData,
        })
    }
}

impl<T: FromBytes, M: Mutability, B: Borrow<MappedPages>> BorrowedSliceMappedPages<T, M, B> {
    /// Consumes this object and returns the inner `MappedPages`.
    pub fn into_inner(self) -> B {
        self.mp
    }

    /// Returns a reference to the inner borrowed `MappedPages`.
    pub fn inner_ref(&self) -> &B {
        &self.mp
    }
}


/// Both [`Mutable`] and [`Immutable`] [`BorrowedSliceMappedPages`] can deref into `&[T]`.
impl<T: FromBytes, M: Mutability, B: Borrow<MappedPages>> Deref for BorrowedSliceMappedPages<T, M, B> {
    type Target = [T];
    fn deref(&self) -> &[T] {
        // SAFETY:
        // ✅ The pointer is properly aligned; its alignment has been checked in `MappedPages::as_slice()`.
        // ✅ The pointer is dereferenceable; it has been bounds checked by `MappedPages::as_slice()`.
        // ✅ The pointer has been initialized in the constructor `from()`.
        // ✅ The lifetime of the returned reference `&[T]` is tied to the lifetime of the `MappedPages`,
        //     ensuring that the `MappedPages` object will persist at least as long as the reference.
        unsafe { self.ptr.as_ref() }
    }
}
/// Only [`Mutable`] [`BorrowedSliceMappedPages`] can deref into `&mut T`.
impl<T: FromBytes, B: BorrowMut<MappedPages>> DerefMut for BorrowedSliceMappedPages<T, Mutable, B> {
    fn deref_mut(&mut self) -> &mut [T] {
        // SAFETY:
        // ✅ Same as the above `Deref` block, plus:
        // ✅ The underlying `MappedPages` is guaranteed to be writable by `MappedPages::as_slice_mut()`.
        unsafe { self.ptr.as_mut() }
    }
}

/// Both [`Mutable`] and [`Immutable`] [`BorrowedSliceMappedPages`] implement `AsRef<[T]>`.
impl<T: FromBytes, M: Mutability, B: Borrow<MappedPages>> AsRef<[T]> for BorrowedSliceMappedPages<T, M, B> {
    fn as_ref(&self) -> &[T] { self.deref() }
}
/// Only [`Mutable`] [`BorrowedSliceMappedPages`] implement `AsMut<T>`.
impl<T: FromBytes, B: BorrowMut<MappedPages>> AsMut<[T]> for BorrowedSliceMappedPages<T, Mutable, B> {
    fn as_mut(&mut self) -> &mut [T] { self.deref_mut() }
}
/// Both [`Mutable`] and [`Immutable`] [`BorrowedSliceMappedPages`] implement `Borrow<T>`.
impl<T: FromBytes, M: Mutability, B: Borrow<MappedPages>> Borrow<[T]> for BorrowedSliceMappedPages<T, M, B> {
    fn borrow(&self) -> &[T] { self.deref() }
}
/// Only [`Mutable`] [`BorrowedSliceMappedPages`] implement `BorrowMut<T>`.
impl<T: FromBytes, B: BorrowMut<MappedPages>> BorrowMut<[T]> for BorrowedSliceMappedPages<T, Mutable, B> {
    fn borrow_mut(&mut self) -> &mut [T] { self.deref_mut() }
}

// Forward the impls of `PartialEq`, `Eq`, `PartialOrd`, `Ord`, and `Hash`.
impl<T: FromBytes + PartialEq, M: Mutability, B: Borrow<MappedPages>> PartialEq for BorrowedSliceMappedPages<T, M, B> {
    fn eq(&self, other: &Self) -> bool { self.deref().eq(other.deref()) }
}
impl<T: FromBytes + Eq, M: Mutability, B: Borrow<MappedPages>> Eq for BorrowedSliceMappedPages<T, M, B> { }
impl<T: FromBytes + PartialOrd, M: Mutability, B: Borrow<MappedPages>> PartialOrd for BorrowedSliceMappedPages<T, M, B> {
    fn partial_cmp(&self, other: &Self) -> Option<Ordering> { self.deref().partial_cmp(other.deref()) }
}
impl<T: FromBytes + Ord, M: Mutability, B: Borrow<MappedPages>> Ord for BorrowedSliceMappedPages<T, M, B> {
    fn cmp(&self, other: &Self) -> Ordering { self.deref().cmp(other.deref()) }
}
impl<T: FromBytes + Hash, M: Mutability, B: Borrow<MappedPages>> Hash for BorrowedSliceMappedPages<T, M, B> {
    fn hash<H: Hasher>(&self, state: &mut H) { self.deref().hash(state) }
}


/// A marker type used to indicate that a [`BorrowedMappedPages`]
/// or [`BorrowedSliceMappedPages`] is borrowed mutably.
/// 
/// Implements the [`Mutability`] trait. 
#[non_exhaustive]
pub struct Mutable { }

/// A marker type used to indicate that a [`BorrowedMappedPages`]
/// or [`BorrowedSliceMappedPages`] is borrowed immutably.
/// 
/// Implements the [`Mutability`] trait.
#[non_exhaustive]
pub struct Immutable { }

/// A trait for parameterizing a [`BorrowedMappedPages`]
/// or [`BorrowedSliceMappedPages`] as mutably or immutably borrowed.
/// 
/// Only [`Mutable`] and [`Immutable`] are able to implement this trait.
pub trait Mutability: private::Sealed { }

impl private::Sealed for Immutable { }
impl private::Sealed for Mutable { }
impl Mutability for Immutable { }
impl Mutability for Mutable { }

mod private {
    pub trait Sealed { }
}<|MERGE_RESOLUTION|>--- conflicted
+++ resolved
@@ -18,10 +18,7 @@
     slice,
 };
 use log::{error, warn, debug, trace};
-<<<<<<< HEAD
 use page_allocator::PagesMapped;
-=======
->>>>>>> 0dd9dc6d
 use crate::{BROADCAST_TLB_SHOOTDOWN_FUNC, VirtualAddress, PhysicalAddress, Page, Frame, FrameRange, AllocatedPages, AllocatedFrames, UnmappedFrames}; 
 use crate::paging::{
     get_current_p4,
@@ -690,14 +687,9 @@
         }
 
         // Ensure that we return at least some frame range, even if we broke out of the above loop early.
-<<<<<<< HEAD
         Ok((first_frame_range.map(|f| f.into_allocated_frames())
             .or(current_frame_range.map(|f| f.into_allocated_frames())),
             Some(unmapped_pages.into_allocated_pages())))
-=======
-        Ok(first_frame_range.map(|f| f.into_allocated_frames())
-            .or(current_frame_range.map(|f| f.into_allocated_frames())))
->>>>>>> 0dd9dc6d
     }
 
 
