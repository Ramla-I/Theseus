//! Provides an allocator for virtual memory pages.
//! The minimum unit of allocation is a single page. 
//! 
//! This also supports early allocation of pages (up to 32 separate chunks)
//! before heap allocation is available, and does so behind the scenes using the same single interface. 
//! 
//! Once heap allocation is available, it uses a dynamically-allocated list of page chunks to track allocations.
//! 
//! The core allocation function is [`allocate_pages_deferred()`](fn.allocate_pages_deferred.html), 
//! but there are several convenience functions that offer simpler interfaces for general usage. 
//!
//! # Notes
//! This allocator only makes one attempt to merge deallocated pages into existing
//! free chunks for de-fragmentation. It does not iteratively merge adjacent chunks in order to
//! maximally combine separate chunks into the biggest single chunk.
//! Instead, free chunks are lazily merged only when running out of address space
//! or when needed to fulfill a specific request.

#![no_std]
#![feature(adt_const_params)]
#![allow(incomplete_features)]
#![feature(type_changing_struct_update)]

extern crate alloc;
#[macro_use] extern crate log;
extern crate kernel_config;
extern crate memory_structs;
extern crate spin;
#[macro_use] extern crate static_assertions;
extern crate intrusive_collections;
extern crate trusted_chunk;
extern crate range_inclusive;

use intrusive_collections::Bound;
use trusted_chunk::trusted_chunk::{TrustedChunk, TrustedChunkAllocator, ChunkCreationError};

mod static_array_rb_tree;
// mod static_array_linked_list;
mod shim;

use shim::*;
use core::{borrow::Borrow, cmp::{Ordering, max, min}, fmt, ops::{Deref, DerefMut}};
use kernel_config::memory::*;
use memory_structs::{VirtualAddress, Page, PageRange, MemoryState};
use spin::{Mutex, Once};
use static_array_rb_tree::*;


/// Certain regions are pre-designated for special usage, specifically the kernel's initial identity mapping.
/// They will be allocated from if an address within them is specifically requested;
/// otherwise, they will only be allocated from as a "last resort" if all other non-designated address ranges are exhausted.
///
/// Any virtual addresses **less than or equal** to this address are considered "designated".
/// This lower part of the address range that's designated covers from 0x0 to this address.
static DESIGNATED_PAGES_LOW_END: Once<Page> = Once::new();

/// Defines the upper part of the address space that's designated, similar to `DESIGNATED_PAGES_LOW_END`. 
/// Any virtual addresses **greater than or equal to** this address is considered "designated".
/// This higher part of the address range covers from:
/// the beginning of the recursive P4 entry used for modifying upcoming page tables
/// to the very end of the address space.
///
/// TODO: once the heap is fully dynamic and not dependent on static addresses,
/// we can exclude the heap from the designated region.
static DESIGNATED_PAGES_HIGH_START: Page = Page::containing_address(
	VirtualAddress::new_canonical(UPCOMING_PAGE_TABLE_RECURSIVE_P4_START)
);

const MIN_PAGE: Page = Page::containing_address(VirtualAddress::zero());
const MAX_PAGE: Page = Page::containing_address(VirtualAddress::new_canonical(MAX_VIRTUAL_ADDRESS));

/// The single, system-wide list of free chunks of virtual memory pages.
static FREE_PAGE_LIST: Mutex<StaticArrayRBTree<FreePages>> = Mutex::new(StaticArrayRBTree::empty());

static CHUNK_ALLOCATOR: Mutex<TrustedChunkAllocator> = Mutex::new(TrustedChunkAllocator::new());

/// Initialize the page allocator.
///
/// # Arguments
/// * `end_vaddr_of_low_designated_region`: the `VirtualAddress` that marks the end of the 
///   lower designated region, which should be the ending address of the initial kernel image
///   (a lower-half identity address).
/// 
/// The page allocator considers two regions as "designated" regions. It will only allocate pages
/// within these designated regions if the specifically-requested address falls within them.
/// 1. The lower designated region is for identity-mapped bootloader content
///    and base kernel image sections, which is used during OS initialization.
/// 2. The higher designated region is for the same content, mapped to the higher half
///    of the address space. It also excludes the address ranges for the P4 entries that
///    Theseus uses for recursive page table mapping.
///    * See [`RECURSIVE_P4_INDEX`] and [`UPCOMING_PAGE_TABLE_RECURSIVE_P4_INDEX`].
///
/// General allocation requests for pages at any virtual address will not use
/// addresses within designated regions unless the entire address space is already in use,
/// which is an extraordinarily unlikely (i.e., basically impossible) situation.
pub fn init(end_vaddr_of_low_designated_region: VirtualAddress) -> Result<(), &'static str> {
	assert!(end_vaddr_of_low_designated_region < DESIGNATED_PAGES_HIGH_START.start_address());
	let designated_low_end_page = DESIGNATED_PAGES_LOW_END.call_once(
		|| Page::containing_address(end_vaddr_of_low_designated_region)
	);
	let designated_low_end = *designated_low_end_page;

	let initial_free_chunks = [
		// The first region contains all pages from address zero to the end of the low designated region,
		// which is generally reserved for identity-mapped bootloader stuff and base kernel image sections.
		Some(FreePages::new(
			PageRange::new(
				Page::containing_address(VirtualAddress::zero()),
				designated_low_end,
			)
		)?),
		// The second region contains the massive range from the end of the low designated region
		// to the beginning of the high designated region, which comprises the majority of the address space.
		// The beginning of the high designated region starts at the reserved P4 entry used to
		// recursively map the "upcoming" page table (i.e., UPCOMING_PAGE_TABLE_RECURSIVE_P4_INDEX).
		Some(FreePages::new(
			PageRange::new(
				designated_low_end + 1,
				DESIGNATED_PAGES_HIGH_START - 1,
			)
		)?),
		// Here, we skip the addresses covered by the `UPCOMING_PAGE_TABLE_RECURSIVE_P4_INDEX`.

		// The third region contains the range of addresses reserved for the heap,
		// which ends at the beginning of the addresses covered by the `RECURSIVE_P4_INDEX`,
		Some(FreePages::new(
			PageRange::new(
				Page::containing_address(VirtualAddress::new_canonical(KERNEL_HEAP_START)),
				// This is the page right below the beginning of the 510th entry of the top-level P4 page table.
				Page::containing_address(VirtualAddress::new_canonical(RECURSIVE_P4_START - 1)),
			)
		)?),
		// Here, we skip the addresses covered by the `RECURSIVE_P4_INDEX`.

		// The fourth region contains all pages in the 511th (last) entry of P4.
		Some(FreePages::new(
			PageRange::new(
				Page::containing_address(VirtualAddress::new_canonical(KERNEL_TEXT_START)),
				MAX_PAGE,
			)
		)?),
		None, None, None, None,
		None, None, None, None, None, None, None, None,
		None, None, None, None, None, None, None, None,
		None, None, None, None, None, None, None, None,
	];

	*FREE_PAGE_LIST.lock() = StaticArrayRBTree::new(initial_free_chunks);
	Ok(())
}


/// Represents a range of allocated `VirtualAddress`es, specified in `Page`s. 
/// 
/// These pages are not initially mapped to any physical memory frames, you must do that separately
/// in order to actually use their memory; see the `MappedPages` type for more. 
/// 
/// This object represents ownership of the allocated virtual pages;
/// if this object falls out of scope, its allocated pages will be auto-deallocated upon drop. 
/// A range of contiguous pages.
///
/// # Ordering and Equality
///
/// `Chunk` implements the `Ord` trait, and its total ordering is ONLY based on
/// its **starting** `Page`. This is useful so we can store `Chunk`s in a sorted collection.
///
/// Similarly, `Chunk` implements equality traits, `Eq` and `PartialEq`,
/// both of which are also based ONLY on the **starting** `Page` of the `Chunk`.
/// Thus, comparing two `Chunk`s with the `==` or `!=` operators may not work as expected.
/// since it ignores their actual range of pages.
#[derive(Eq)]
pub struct Pages<const S: MemoryState> {
	/// The Pages covered by this chunk, an inclusive range. 
	pages: PageRange,
	/// The actual verified chunk
    verified_chunk: TrustedChunk
}

/// A type alias for `Pages` in the `Free` state.
pub type FreePages = Pages<{MemoryState::Free}>;
/// A type alias for `Pages` in the `Allocated` state.
pub type AllocatedPages = Pages<{MemoryState::Allocated}>;
/// A type alias for `Pages` in the `Mapped` state.
pub type PagesMapped = Pages<{MemoryState::Mapped}>;
/// A type alias for `Pages` in the `Unmapped` state.
pub type UnmappedPages = Pages<{MemoryState::Unmapped}>;


// Pages must not be Cloneable, and it must not expose its inner Pages as mutable.
assert_not_impl_any!(Pages<{MemoryState::Free}>: DerefMut, Clone);
assert_not_impl_any!(Pages<{MemoryState::Allocated}>: DerefMut, Clone);
assert_not_impl_any!(Pages<{MemoryState::Mapped}>: DerefMut, Clone);
assert_not_impl_any!(Pages<{MemoryState::Unmapped}>: DerefMut, Clone);


impl FreePages {
	/// Creates a new `Pages` object in the `Free` state.
    ///
    /// The page allocator logic is responsible for ensuring that no two `Pages` objects overlap.
    pub(crate) fn new(pages: PageRange) -> Result<Self, &'static str> {
        let verified_chunk = CHUNK_ALLOCATOR.lock().create_chunk(pages.to_range_inclusive())
            .map(|(chunk, _)| chunk)
            .map_err(|chunk_error|{
                match chunk_error {
                    ChunkCreationError::Overlap(_idx) => "Failed to create a verified chunk due to an overlap",
                    ChunkCreationError::NoSpace => "Before the heap is initialized, requested more chunks than there is space for (64)",
                    ChunkCreationError::InvalidRange => "Could not create a chunk for an empty range, use the empty() function"
                }
            })?;
        
        let f = Pages {
            pages,
            verified_chunk
        };
        Ok(f)
    }

    /// Consumes this `Pages` in the `Free` state and converts them into the `Allocated` state.
<<<<<<< HEAD
    pub fn into_allocated_pages(mut self) -> AllocatedPages {    
        let (pages, verified_chunk) = self.replace_with_empty();   
        let f = Pages {pages, verified_chunk};
=======
    pub fn into_allocated_pages(mut self) -> AllocatedPages {  
        let pages = core::mem::replace(&mut self.pages, PageRange::empty());  
        let f = Pages {
            pages
        };
>>>>>>> afceb31c
        core::mem::forget(self);
        f
    }
}

impl AllocatedPages {
    /// Consumes this `Frames` in the `Allocated` state and converts them into the `Mapped` state.
    /// This should only be called once a `MappedPages` has been created from the `Frames`.
<<<<<<< HEAD
    pub fn into_mapped_pages(mut self) -> PagesMapped { 
		let (pages, verified_chunk) = self.replace_with_empty();   
        let f = Pages {pages, verified_chunk};
=======
    pub fn into_mapped_pages(mut self) -> PagesMapped {    
        let pages = core::mem::replace(&mut self.pages, PageRange::empty());  
        let f = Pages {
            pages
        };
>>>>>>> afceb31c
        core::mem::forget(self);
        f
    }
}

impl UnmappedPages {
    /// Consumes this `Frames` in the `Unmapped` state and converts them into the `Allocated` state.
    pub fn into_allocated_pages(mut self) -> AllocatedPages {    
<<<<<<< HEAD
        let (pages, verified_chunk) = self.replace_with_empty();   
        let f = Pages {pages, verified_chunk};
=======
        let pages = core::mem::replace(&mut self.pages, PageRange::empty());  
        let f = Pages {
            pages
        };
>>>>>>> afceb31c
        core::mem::forget(self);
        f
    }
}

impl PagesMapped {
    /// Consumes this `Frames` in the `Unmapped` state and converts them into the `Allocated` state.
    pub fn into_unmapped_pages(mut self) -> UnmappedPages {    
<<<<<<< HEAD
        let (pages, verified_chunk) = self.replace_with_empty();   
        let f = Pages {pages, verified_chunk};
=======
        let pages = core::mem::replace(&mut self.pages, PageRange::empty());  
        let f = Pages {
            pages
        };
>>>>>>> afceb31c
        core::mem::forget(self);
        f
    }
}

impl<const S: MemoryState> Deref for Pages<S> {
    type Target = PageRange;
    fn deref(&self) -> &PageRange {
        &self.pages
    }
}
impl<const S: MemoryState> Ord for Pages<S> {
    fn cmp(&self, other: &Self) -> Ordering {
        self.pages.start().cmp(other.pages.start())
    }
}
impl<const S: MemoryState> PartialOrd for Pages<S> {
    fn partial_cmp(&self, other: &Self) -> Option<Ordering> {
        Some(self.cmp(other))
    }
}
impl<const S: MemoryState> PartialEq for Pages<S> {
    fn eq(&self, other: &Self) -> bool {
        self.pages.start() == other.pages.start()
    }
}
impl<const S: MemoryState> Borrow<Page> for &'_ Pages<S> {
	fn borrow(&self) -> &Page {
		self.pages.start()
	}
}
impl<const S: MemoryState> fmt::Debug for Pages <S>{
    fn fmt(&self, f: &mut fmt::Formatter) -> fmt::Result {
		write!(f, "Pages({:?})", self.pages)
	}
}

/// The result of splitting a `Pages` object into multiple smaller `Pages` objects.
pub struct SplitPages<const S: MemoryState>  {
    before_start:   Option<Pages<S>>,
    start_to_end:   Pages<S>,
    after_end:      Option<Pages<S>>,
}

impl<const S: MemoryState> Pages<S> {
	/// Returns an empty `Pages` object that performs no page allocation. 
    /// Can be used as a placeholder, but will not permit any real usage. 
    pub const fn empty() -> Pages<S> {
        Pages {
			pages: PageRange::empty(),
			verified_chunk: TrustedChunk::empty()
		}
	}

	/// Returns the `pages` and `verified_chunk` fields of this `Pages` object,
    /// and replaces them with an empty range of pages and an empty `TrustedChunk`.
    /// It's a convenience function to make sure these two fields are always changed together.
    fn replace_with_empty(&mut self) -> (PageRange, TrustedChunk) {
        let chunk = core::mem::replace(&mut self.verified_chunk, TrustedChunk::empty());
        let page_range = core::mem::replace(&mut self.pages, PageRange::empty());
        (page_range, chunk)
    }

	/// Returns the starting `VirtualAddress` in this range of pages.
    pub fn start_address(&self) -> VirtualAddress {
        self.pages.start_address()
    }

	/// Returns the size in bytes of this range of pages.
    pub fn size_in_bytes(&self) -> usize {
        self.pages.size_in_bytes()
    }

	/// Returns the size in number of pages of this range of pages.
    pub fn size_in_pages(&self) -> usize {
        self.pages.size_in_pages()
    }

	/// Returns the starting `Page` in this range of pages.
	pub fn start(&self) -> &Page {
		self.pages.start()
	}

	/// Returns the ending `Page` (inclusive) in this range of pages.
	pub fn end(&self) -> &Page {
		self.pages.end()
	}

	/// Returns a reference to the inner `PageRange`, which is cloneable/iterable.
	pub fn range(&self) -> &PageRange {
		&self.pages
	}

	/// Returns the offset of the given `VirtualAddress` within this range of pages,
	/// i.e., `addr - self.start_address()`.
	///
	/// If the given `addr` is not covered by this range of pages, this returns `None`.
	///
	/// ## Examples
	/// If the range covers addresses `0x2000` to `0x4000`,
	/// then `offset_of_address(0x3500)` would return `Some(0x1500)`.
	pub const fn offset_of_address(&self, addr: VirtualAddress) -> Option<usize> {
		self.pages.offset_of_address(addr)
	}

	/// Returns the `VirtualAddress` at the given offset into this range of pages,
	/// i.e., `self.start_address() + offset`.
	///
	/// If the given `offset` is not within this range of pages, this returns `None`.
	///
	/// ## Examples
	/// If the range covers addresses `0x2000` through `0x3FFF`,
	/// then `address_at_offset(0x1500)` would return `Some(0x3500)`,
	/// and `address_at_offset(0x2000)` would return `None`.
	pub const fn address_at_offset(&self, offset: usize) -> Option<VirtualAddress> {
		self.pages.address_at_offset(offset)
	}

	/// Merges the given `AllocatedPages` object `ap` into this `AllocatedPages` object (`self`).
	/// This is just for convenience and usability purposes, it performs no allocation or remapping.
    ///
	/// The `ap` must be virtually contiguous and come immediately after `self`,
	/// that is, `self.end` must equal `ap.start`. 
	/// If this condition is met, `self` is modified and `Ok(())` is returned,
	/// otherwise `Err(ap)` is returned.
	pub fn merge(&mut self, mut other: Pages<S>) -> Result<(), Pages<S>> {
		// // make sure the pages are contiguous
		// if *ap.start() != (*self.end() + 1) {
		// 	return Err(ap);
		// }
		// self.pages = PageRange::new(*self.start(), *ap.end());
		// // ensure the now-merged AllocatedPages doesn't run its drop handler and free its pages.
		// core::mem::forget(ap); 
		// Ok(())

		// To Do: Check if we actually need this or does the verified merge function take care of this condition
		if self.is_empty() || other.is_empty() {
			return Err(other);
		}

		// take out the TrustedChunk from other
		let (other_page_range, other_verified_chunk) = other.replace_with_empty();
		
		// merged the other TrustedChunk with self
		// failure here means that the chunks cannot be merged
		match self.verified_chunk.merge(other_verified_chunk){
			Ok(_) => {
				// use the newly merged TrustedChunk to update the frame range
				self.pages = into_page_range(&self.verified_chunk.frames());
				core::mem::forget(other);
				// assert!(self.frames.start().number() == self.verified_chunk.start());
				// assert!(self.frames.end().number() == self.verified_chunk.end());
				// warn!("merge: {:?}", self);
				Ok(())
			},
			Err(other_verified_chunk) => {
				other.pages = other_page_range;
				other.verified_chunk = other_verified_chunk;

				// assert!(self.frames.start().number() == self.verified_chunk.start());
				// assert!(self.frames.end().number() == self.verified_chunk.end());
				
				// assert!(other.frames.start().number() == other.verified_chunk.start());
				// assert!(other.frames.end().number() == other.verified_chunk.end());
				Err(other)
			}
		}
<<<<<<< HEAD
=======

		let pages = PageRange::new(*self.start(), *ap.end());
		core::mem::forget(ap); 
		self.pages = pages;
		// ensure the now-merged AllocatedPages doesn't run its drop handler and free its pages.
		Ok(())
>>>>>>> afceb31c
	}

	/// Splits up the given `Frames` into multiple smaller `Frames`.
    /// 
    /// Returns a `SplitFrames` instance containing three `Frames`:
    /// 1. The range of frames in `self` that are before the beginning of `frames_to_extract`.
    /// 2. The `Frames` containing the requested range of frames, `frames_to_extract`.
    /// 3. The range of frames in `self` that are after the end of `frames_to_extract`.
    /// 
    /// If `frames_to_extract` is not contained within `self`, then `self` is returned unchanged within an `Err`.
    pub fn split_range(
        mut self,
        pages_to_extract: PageRange
    ) -> Result<SplitPages<S>, Self> {
        
        if !self.contains_range(&pages_to_extract) {
            return Err(self);
        }
        
<<<<<<< HEAD
        // let start_page = *pages_to_extract.start();
        // let start_to_end = Pages { pages: pages_to_extract, ..self };
        
        // let before_start = if start_page == MIN_PAGE || start_page == *self.start() {
        //     None
        // } else {
        //     Some(Pages { pages: PageRange::new(*self.start(), *start_to_end.start() - 1), ..self })
        // };

        // let after_end = if *start_to_end.end() == MAX_PAGE || *start_to_end.end() == *self.end() {
        //     None
        // } else {
        //     Some(Pages { pages: PageRange::new(*start_to_end.end() + 1, *self.end()), ..self })
        // };

        // core::mem::forget(self);
        // Ok(SplitPages { before_start, start_to_end, after_end })

		// take out the TrustedChunk
        let (page_range, verified_chunk) = self.replace_with_empty();

        let (before, new_allocation, after) = match verified_chunk.split(pages_to_extract.start().number(), pages_to_extract.size_in_pages()) {
            Ok(x) => x,
            Err(vchunk) => {
                self.pages = page_range;
                self.verified_chunk = vchunk;

                // assert!(self.frames.start().number() == self.verified_chunk.start());
                // assert!(self.frames.end().number() == self.verified_chunk.end());
                return Err(self);
            }
        };

        let allocation = Self {
            pages: into_page_range(&new_allocation.frames()),
            verified_chunk: new_allocation
=======
        let start_page = *pages_to_extract.start();
        let start_to_end = pages_to_extract;
        
        let before_start = if start_page == MIN_PAGE || start_page == *self.start() {
            None
        } else {
            Some(PageRange::new(*self.start(), *start_to_end.start() - 1))
        };

        let after_end = if *start_to_end.end() == MAX_PAGE || *start_to_end.end() == *self.end() {
            None
        } else {
            Some(PageRange::new(*start_to_end.end() + 1, *self.end()))
>>>>>>> afceb31c
        };
        let before_start = before.map(|vchunk| 
            Self{
                pages: into_page_range(&vchunk.frames()),
                verified_chunk: vchunk
            }
        );
        let after_end = after.map(|vchunk| 
            Self{
                pages: into_page_range(&vchunk.frames()),
                verified_chunk: vchunk
            }
        );

<<<<<<< HEAD
		core::mem::forget(self);
		Ok(SplitPages{ before_start, start_to_end: allocation, after_end })
=======
        core::mem::forget(self);
        Ok(SplitPages { 
			before_start: before_start.map(|pages| Pages { pages }), 
			start_to_end: Pages { pages: start_to_end }, 
			after_end: after_end.map(|pages| Pages { pages })
		})
>>>>>>> afceb31c
    }


	/// Splits this `AllocatedPages` into two separate `AllocatedPages` objects:
    /// * `[beginning : at_page - 1]`
    /// * `[at_page : end]`
    /// 
    /// This function follows the behavior of [`core::slice::split_at()`],
    /// thus, either one of the returned `AllocatedPages` objects may be empty. 
    /// * If `at_page == self.start`, the first returned `AllocatedPages` object will be empty.
    /// * If `at_page == self.end + 1`, the second returned `AllocatedPages` object will be empty.
    /// 
    /// Returns an `Err` containing this `AllocatedPages` if `at_page` is otherwise out of bounds.
	/// 
    /// [`core::slice::split_at()`]: https://doc.rust-lang.org/core/primitive.slice.html#method.split_at
    pub fn split_at(mut self, at_page: Page) -> Result<(Self, Self), Self> {
        if self.is_empty() { return Err(self); }
        
		// let end_of_first = at_page - 1;

        // let (first, second) = if at_page == *self.start() && at_page <= *self.end() {
        //     let first  = PageRange::empty();
        //     let second = PageRange::new(at_page, *self.end());
        //     (first, second)
        // } 
        // else if at_page == (*self.end() + 1) && end_of_first >= *self.start() {
        //     let first  = PageRange::new(*self.start(), *self.end()); 
        //     let second = PageRange::empty();
        //     (first, second)
        // }
        // else if at_page > *self.start() && end_of_first <= *self.end() {
        //     let first  = PageRange::new(*self.start(), end_of_first);
        //     let second = PageRange::new(at_page, *self.end());
        //     (first, second)
        // }
        // else {
        //     return Err(self);
        // };

        // // ensure the original AllocatedPages doesn't run its drop handler and free its pages.
        // core::mem::forget(self);   
        // Ok((
        //     Pages { pages: first }, 
        //     Pages { pages: second },
        // ))
		// take out the TrustedChunk
        let (page_range, verified_chunk) = self.replace_with_empty();

        let (first, second) = match verified_chunk.split_at(at_page.number()){
            Ok((first, second)) => (first, second),
            Err(vchunk) => {
                self.pages = page_range;
                self.verified_chunk = vchunk;

                // assert!(self.frames.start().number() == self.verified_chunk.start());
                // assert!(self.frames.end().number() == self.verified_chunk.end());
                return Err(self);
            }
        };

        let c1 = Self {
            pages: into_page_range(&first.frames()),
            verified_chunk: first
        };
        let c2 = Self {
            pages: into_page_range(&second.frames()),
            verified_chunk: second
        };

        // assert!(c1.frames.start().number() == c1.verified_chunk.start());
        // assert!(c1.frames.end().number() == c1.verified_chunk.end());
        
        // assert!(c2.frames.start().number() == c2.verified_chunk.start());
        // assert!(c2.frames.end().number() == c2.verified_chunk.end());

        // warn!("split at: {:?} {:?}", c1, c2);
        core::mem::forget(self);

        Ok((c1, c2))
    }
}

impl<const S: MemoryState> Drop for Pages<S> {
    fn drop(&mut self) {
		match S {
			MemoryState::Free => {
				if self.size_in_pages() == 0 { return; }
				// trace!("page_allocator: deallocating {:?}", self);
<<<<<<< HEAD
				
				let(pages, verified_chunk) = self.replace_with_empty();
				
				let mut free_pages = Pages { pages, verified_chunk };

=======
	
				let pages = core::mem::replace(&mut self.pages, PageRange::empty());  
                let mut free_pages: FreePages = Pages { pages };
        
>>>>>>> afceb31c
				let mut list = FREE_PAGE_LIST.lock();
				match &mut list.0 {
					// For early allocations, just add the deallocated chunk to the free pages list.
					Inner::Array(_) => {
						if list.insert(free_pages).is_ok() {
							return;
						}
					}
	
					// For full-fledged deallocations, use the entry API to efficiently determine if
					// we can merge the deallocated pages with an existing contiguously-adjactent chunk
					// or if we need to insert a new chunk.
					Inner::RBTree(ref mut tree) => {
						let mut cursor_mut = tree.lower_bound_mut(Bound::Included(free_pages.start()));
						if let Some(next_pages_ref) = cursor_mut.get() {
							if *free_pages.end() + 1 == *next_pages_ref.start() {
								// extract the next chunk from the list
                                let next_pages: FreePages = cursor_mut
<<<<<<< HEAD
                                    .replace_with(Wrapper::new_link(Pages::empty()))
=======
                                    .remove()
>>>>>>> afceb31c
                                    .expect("BUG: couldn't remove next pages from free list in drop handler")
									.into_inner();						
			
								// trace!("Prepending {:?} onto beg of next {:?}", free_pages, next_pages.deref());
								if free_pages.merge(next_pages).is_ok() {
                                    // trace!("newly merged next chunk: {:?}", next_pages);
                                    // now return newly merged chunk into list
                                    cursor_mut.insert_before(Wrapper::new_link(free_pages));
									return;
                                } else {
                                    panic!("BUG: couldn't merge deallocated chunk into next chunk");
                                }
							}
						}
						if let Some(prev_pages_ref) = cursor_mut.peek_prev().get() {
							if *prev_pages_ref.end() + 1 == *free_pages.start() {
								// trace!("Appending {:?} onto end of prev {:?}", free_pages, prev_pages.deref());
								cursor_mut.move_prev();
								if let Some(_prev_pages_ref) = cursor_mut.get() {
                                    // extract the next chunk from the list
                                    let mut prev_pages = cursor_mut
                                        .remove()
                                        .expect("BUG: couldn't remove next frames from free list in drop handler")
                                        .into_inner();

                                    if prev_pages.merge(free_pages).is_ok() {
                                        // trace!("newly merged prev chunk: {:?}", prev_pages);
                                        // now return newly merged chunk into list
                                        cursor_mut.insert_before(Wrapper::new_link(prev_pages));
										return;
                                    } else {
                                        panic!("BUG: couldn't merge deallocated chunk into prev chunk");
                                    }
                                }
							}
						}
	
						// trace!("Inserting new chunk for deallocated {:?} ", free_pages.pages);
						cursor_mut.insert(Wrapper::new_link(free_pages));
						return;
					}
				}
				log::error!("BUG: couldn't insert deallocated {:?} into free page list", self.pages);
			},
            MemoryState::Allocated => { 
                // trace!("Converting AllocatedPages to FreePages. Drop handler will be called again {:?}", self.pages);
<<<<<<< HEAD
				let(pages, verified_chunk) = self.replace_with_empty();
                let _to_drop = FreePages{pages, verified_chunk}; 
            }
            MemoryState::Mapped => {
				let(pages, verified_chunk) = self.replace_with_empty();
			    let _to_drop = UnmappedPages { pages, verified_chunk };
			}	
            MemoryState::Unmapped => {
				let(pages, verified_chunk) = self.replace_with_empty();
                let _to_drop = AllocatedPages { pages, verified_chunk };
=======
                let pages = core::mem::replace(&mut self.pages, PageRange::empty());  
				let _to_drop = FreePages { pages }; 
            }
            MemoryState::Mapped => {
                let pages = core::mem::replace(&mut self.pages, PageRange::empty());  
			    let _to_drop = UnmappedPages { pages };
			}	
            MemoryState::Unmapped => {
                let pages = core::mem::replace(&mut self.pages, PageRange::empty());  
                let _to_drop = AllocatedPages { pages };
>>>>>>> afceb31c
            }

		}
    }
}



/// A series of pending actions related to page allocator bookkeeping,
/// which may result in heap allocation. 
/// 
/// The actions are triggered upon dropping this struct. 
/// This struct can be returned from the `allocate_pages()` family of functions 
/// in order to allow the caller to precisely control when those actions 
/// that may result in heap allocation should occur. 
/// Such actions include adding chunks to lists of free pages or pages in use. 
/// 
/// The vast majority of use cases don't care about such precise control, 
/// so you can simply drop this struct at any time or ignore it
/// with a `let _ = ...` binding to instantly drop it. 
pub struct DeferredAllocAction<'list> {
	/// A reference to the list into which we will insert the free `Chunk`s.
	free_list: &'list Mutex<StaticArrayRBTree<FreePages>>,
	/// A free chunk that needs to be added back to the free list.
	free1: FreePages,
	/// Another free chunk that needs to be added back to the free list.
	free2: FreePages,
}
impl<'list> DeferredAllocAction<'list> {
	fn new<F1, F2>(free1: F1, free2: F2) -> DeferredAllocAction<'list> 
		where F1: Into<Option<FreePages>>,
			  F2: Into<Option<FreePages>>,
	{
		let free_list = &FREE_PAGE_LIST;
		let free1 = free1.into().unwrap_or_else(FreePages::empty);
		let free2 = free2.into().unwrap_or_else(FreePages::empty);
		DeferredAllocAction { free_list, free1, free2 }
	}
}
impl<'list> Drop for DeferredAllocAction<'list> {
	fn drop(&mut self) {
		let pages1 = core::mem::replace(&mut self.free1, Pages::empty());
        let pages2 = core::mem::replace(&mut self.free2, Pages::empty());
        
		// Insert all of the chunks, both allocated and free ones, into the list. 
		if pages1.size_in_pages() > 0 {
			self.free_list.lock().insert(pages1).unwrap();
		}
		if pages2.size_in_pages() > 0 {
			self.free_list.lock().insert(pages2).unwrap();
		}
	}
}


/// Possible errors returned by the page allocator.
#[derive(Debug)]
pub enum AllocationError {
	/// The requested address was not free: it was already allocated, or is outside the range of this allocator.
	AddressNotFree(Page, usize),
	/// The address space was full, or there was not a large-enough chunk 
	/// or enough remaining chunks (within the given `PageRange`, if any)
	/// that could satisfy the requested allocation size.
	OutOfAddressSpace(usize, Option<PageRange>),
	/// The allocator has not yet been initialized.
	NotInitialized,
}
impl From<AllocationError> for &'static str {
	fn from(alloc_err: AllocationError) -> &'static str {
		match alloc_err {
			AllocationError::AddressNotFree(..) => "address was in use or outside of this page allocator's range",
			AllocationError::OutOfAddressSpace(_, Some(_range)) => "out of virtual address space in specified range",
			AllocationError::OutOfAddressSpace(_, None) => "out of virtual address space",
			AllocationError::NotInitialized => "the page allocator has not yet been initialized",
		}
	}
}


/// Searches the given `list` for the chunk that contains the range of pages from
/// `requested_page` to `requested_page + num_pages`.
fn find_specific_chunk(
	list: &mut StaticArrayRBTree<FreePages>,
	requested_page: Page,
	num_pages: usize
) -> Result<(AllocatedPages, DeferredAllocAction<'static>), AllocationError> {

	// The end page is an inclusive bound, hence the -1. Parentheses are needed to avoid overflow.
	let requested_end_page = requested_page + (num_pages - 1); 

	match &mut list.0 {
		Inner::Array(ref mut arr) => {
			for elem in arr.iter_mut() {
				if let Some(chunk) = elem {
					if requested_page >= *chunk.start() && requested_end_page <= *chunk.end() {
						// Here: `chunk` was big enough and did contain the requested address.
						// warn!("1 {:?}, num_pages = {}", requested_page, num_pages);
						// warn!("1 {:?}", requested_page + num_pages);
						// warn!("1 {:?}", requested_page + num_pages -1);
						return adjust_chosen_chunk(PageRange::new(requested_page, requested_page + (num_pages - 1)), ValueRefMut::Array(elem));
					}
				}
			}
		}
		Inner::RBTree(ref mut tree) => {
			let mut cursor_mut = tree.upper_bound_mut(Bound::Included(&requested_page));
			if let Some(chunk) = cursor_mut.get().map(|w| w.deref()) {
				if requested_page >= *chunk.start() {
					if requested_end_page <= *chunk.end() {
						// warn!("2 {:?}, num_pages = {}", requested_page, num_pages);
						return adjust_chosen_chunk(PageRange::new(requested_page, requested_page + (num_pages - 1)), ValueRefMut::RBTree(cursor_mut));
					} else {
						// // Here, we've found a chunk that includes the requested start page, but it's too small
						// // to cover the number of requested pages. 
						// // Thus, we attempt to merge this chunk with the next contiguous chunk(s) to create one single larger chunk.
						// let chunk = chunk.clone(); // ends the above borrow on `cursor_mut`
						// let mut new_end_page = *chunk.end();
						// cursor_mut.move_next();
						// while let Some(next_chunk) = cursor_mut.get().map(|w| w.deref()) {
						// 	if *next_chunk.start() - 1 == new_end_page {
						// 		new_end_page = *next_chunk.end();
						// 		cursor_mut.remove().expect("BUG: page_allocator failed to merge contiguous chunks.");
						// 		// The above call to `cursor_mut.remove()` advances the cursor to the next chunk.
						// 	} else {
						// 		break; // the next chunk wasn't contiguous, so stop iterating.
						// 	}
						// }

						// if new_end_page > *chunk.end() {
						// 	cursor_mut.move_prev(); // move the cursor back to the original chunk
						// 	let _removed_chunk = cursor_mut.replace_with(Wrapper::new_link(Chunk { pages: PageRange::new(*chunk.start(), new_end_page) }))
						// 		.expect("BUG: page_allocator failed to replace the current chunk while merging contiguous chunks.");
						// 	return adjust_chosen_chunk(PageRange::new(requested_page, requested_page + num_pages - 1), ValueRefMut::RBTree(cursor_mut));
						// }
						
						let mut first_chunk = cursor_mut.remove().expect("BUG: page_allocator failed to merge contiguous chunks.");
						let mut found_contiguous = true;
						let mut new_end_page = *first_chunk.end();
						while found_contiguous {
							found_contiguous = false;
							if let Some(next_chunk) = cursor_mut.get().map(|w| w.deref()) {
								if *next_chunk.start() - 1 == new_end_page {
									found_contiguous = true;
									new_end_page = *next_chunk.end();
								} else {
									trace!("Page allocator: next {:?} was not contiguously above initial too-small {:?}", next_chunk, first_chunk);
								}
							} else {
								trace!("Page allocator: couldn't get next chunk above initial too-small {:?}", first_chunk);
							}
							
							if found_contiguous {
								let chunk2 = cursor_mut.remove().expect("BUG: page_allocator failed to merge contiguous chunks.").into_inner();
								first_chunk.merge(chunk2).expect("BUG: page_allocator failed to merge contiguous chunks.");							
							}
						}
						// ToDo: put in conditional
						cursor_mut.insert_before(first_chunk);
						cursor_mut.move_prev(); //back to original chunk that has now been combined to the max

						if let Some(combined_chunk) = cursor_mut.get().map(|w| w.deref()) {
							if requested_page >= *combined_chunk.start() {
								if requested_end_page <= *combined_chunk.end() {
									// warn!("3 {:?}, num_pages = {}", requested_page, num_pages);
									return adjust_chosen_chunk(PageRange::new(requested_page, requested_page + (num_pages - 1)), ValueRefMut::RBTree(cursor_mut));
								}
							}
						}

					}
				}
			}
		}
	}

	Err(AllocationError::AddressNotFree(requested_page, num_pages))
}


/// Searches the given `list` for any chunk large enough to hold at least `num_pages`.
///
/// If a given range is specified, the returned `AllocatedPages` *must* exist
/// fully within that inclusive range of pages.
///
/// If no range is specified, this function first attempts to find a suitable chunk
/// that is **not** within the designated regions,
/// and only allocates from the designated regions as a backup option.
fn find_any_chunk(
	list: &mut StaticArrayRBTree<FreePages>,
	num_pages: usize,
	within_range: Option<&PageRange>,
) -> Result<(AllocatedPages, DeferredAllocAction<'static>), AllocationError> {
	let designated_low_end = DESIGNATED_PAGES_LOW_END.get()
		.ok_or(AllocationError::NotInitialized)?;
	let full_range = PageRange::new(*designated_low_end + 1, DESIGNATED_PAGES_HIGH_START - 1);
	let range = within_range.unwrap_or(&full_range);

	// During the first pass, we only search within the given range.
	// If no range was given, we search from the end of the low designated region
	// to the start of the high designated region.
	match list.0 {
		Inner::Array(ref mut arr) => {
			for elem in arr.iter_mut() {
				if let Some(chunk) = elem {
					// Use max and min below to ensure that the range of pages we allocate from
					// is within *both* the current chunk's bounds and the range's bounds.
					let lowest_possible_start_page = *max(chunk.start(), range.start());
					let highest_possible_end_page  = *min(chunk.end(), range.end());
					if lowest_possible_start_page + num_pages <= highest_possible_end_page { // ToDO: should there be a -1
						// warn!("4 {:?}, num_pages = {}", lowest_possible_start_page, num_pages);
					
						return adjust_chosen_chunk(
							PageRange::new(
								lowest_possible_start_page, 
								lowest_possible_start_page + (num_pages - 1)
							),
							ValueRefMut::Array(elem),
						);
					}

					// The early static array is not sorted, so we must iterate over all elements.
				}
			}
		}
		Inner::RBTree(ref mut tree) => {
			// NOTE: if RBTree had a `range_mut()` method, we could simply do the following:
			// ```
			// let eligible_chunks = tree.range_mut(
			//     Bound::Included(range.start()),
			//     Bound::Included(range.end())
			// );
			// for c in eligible_chunks { ... }
			// ```
			//
			// However, RBTree doesn't have a `range_mut()` method, so we use cursors for manual iteration.
			//
			// Because we allocate new pages by peeling them off from the beginning part of a chunk, 
			// it's MUCH faster to start the search for free pages from higher addresses moving down. 
			// This results in an O(1) allocation time in the general case, until all address ranges are already in use.
			let mut cursor = tree.upper_bound_mut(Bound::Included(range.end()));
			while let Some(chunk) = cursor.get().map(|w| w.deref()) {
				// Use max and min below to ensure that the range of pages we allocate from
				// is within *both* the current chunk's bounds and the range's bounds.
				let lowest_possible_start_page = *max(chunk.start(), range.start());
				let highest_possible_end_page  = *min(chunk.end(), range.end());
				if lowest_possible_start_page + num_pages <= highest_possible_end_page {
					// warn!("5 {:?}, num_pages = {}", lowest_possible_start_page, num_pages);				
					return adjust_chosen_chunk(
						PageRange::new(
							lowest_possible_start_page,
							lowest_possible_start_page + (num_pages - 1),
						),
						ValueRefMut::RBTree(cursor)
					);
				}

				if chunk.start() <= range.start() {
					break; // move on to searching through the designated regions
				}
				warn!("page_allocator: unlikely scenario: had to search multiple chunks while trying to allocate {} pages in {:?}.", num_pages, range);
				cursor.move_prev();
			}
		}
	}

	// If we failed to find suitable pages within the given range, return an error.
	if let Some(range) = within_range {
		return Err(AllocationError::OutOfAddressSpace(num_pages, Some(range.clone())));
	}

	// If we can't find any suitable chunks in the non-designated regions, then look in both designated regions.
	warn!("PageAllocator: unlikely scenario: non-designated chunks are all allocated, \
		  falling back to allocating {} pages from designated regions!", num_pages);
	match list.0 {
		Inner::Array(ref mut arr) => {
			for elem in arr.iter_mut() {
				if let Some(chunk) = elem {
					if num_pages <= chunk.size_in_pages() {
						// warn!("6 {:?}, num_pages = {}", *chunk.start(), num_pages);
						return adjust_chosen_chunk(PageRange::new(*chunk.start(), *chunk.start() + (num_pages - 1)), ValueRefMut::Array(elem));
					}
				}
			}
		}
		Inner::RBTree(ref mut tree) => {
			// NOTE: if RBTree had a `range_mut()` method, we could simply do the following:
			// ```
			// let eligible_chunks = tree.range(
			// 	Bound::<&Page>::Unbounded,
			// 	Bound::Included(&DESIGNATED_PAGES_LOW_END)
			// ).chain(tree.range(
			// 	Bound::Included(&DESIGNATED_PAGES_HIGH_START),
			// 	Bound::<&Page>::Unbounded
			// ));
			// for c in eligible_chunks { ... }
			// ```
			//
			// RBTree doesn't have a `range_mut()` method, so we use cursors for two rounds of iteration.
			// The first iterates over the lower designated region, from higher addresses to lower, down to zero.
			let mut cursor = tree.upper_bound_mut(Bound::Included(designated_low_end));
			while let Some(chunk) = cursor.get().map(|w| w.deref()) {
				if num_pages < chunk.size_in_pages() {
					// warn!("7 {:?}, num_pages = {}", *chunk.start(), num_pages);
					return adjust_chosen_chunk(PageRange::new(*chunk.start(), *chunk.start() + (num_pages - 1)), ValueRefMut::RBTree(cursor));
				}
				cursor.move_prev();
			}

			// The second iterates over the higher designated region, from the highest (max) address down to the designated region boundary.
			let mut cursor = tree.upper_bound_mut::<FreePages>(Bound::Unbounded);
			while let Some(chunk) = cursor.get().map(|w| w.deref()) {
				if chunk.start() < &DESIGNATED_PAGES_HIGH_START {
					// we already iterated over non-designated pages in the first match statement above, so we're out of memory. 
					break; 
				}
				if num_pages < chunk.size_in_pages() {
					// warn!("8 {:?}, num_pages = {}", *chunk.start(), num_pages);
					return adjust_chosen_chunk(PageRange::new(*chunk.start(), *chunk.start() + (num_pages - 1)), ValueRefMut::RBTree(cursor));
				}
				cursor.move_prev();
			}
		}
	}

	Err(AllocationError::OutOfAddressSpace(num_pages, None))
}


/// Removes a `Pages` object from the RBTree. 
/// `pages_ref` is basically a wrapper over the cursor which stores the position of the pages.
fn retrieve_pages_from_ref(mut pages_ref: ValueRefMut<FreePages>) -> Option<FreePages> {
    // Remove the chosen chunk from the free frame list.
    let removed_val = pages_ref.remove();
    
    match removed_val {
        RemovedValue::Array(c) => c,
        RemovedValue::RBTree(option_frames) => {
            option_frames.map(|c| c.into_inner())
        }
    }
}


/// The final part of the main allocation routine that optionally merges two contiguous chunks and 
/// then splits the resulting chunk into multiple smaller chunks, thereby "allocating" pages from it.
///
/// This function breaks up that chunk into multiple ones and returns an `AllocatedPages` 
/// from (part of) that chunk that has the same range as `pages_to_allocate`.
fn adjust_chosen_chunk(
	pages_to_allocate: PageRange,
	chosen_chunk_ref: ValueRefMut<FreePages>,
) -> Result<(AllocatedPages, DeferredAllocAction<'static>), AllocationError> {

	let chosen_chunk = retrieve_pages_from_ref(chosen_chunk_ref)
		.expect("BUG: Failed to retrieve chunk from free list");

	// trace!("to allocate: {:?}, chosen_chunk: {:?}", pages_to_allocate, chosen_chunk);
	let SplitPages{ before_start, start_to_end: new_allocation, after_end } = chosen_chunk.split_range(pages_to_allocate)
        .expect("BUG: Failed to split chunk");

	// some sanity checks -- these can be removed or disabled for better performance
	if let Some(ref b) = before_start {
		assert!(!new_allocation.contains(b.end()));
		assert!(!b.contains(new_allocation.start()));
	}
	if let Some(ref a) = after_end {
		assert!(!new_allocation.contains(a.start()));
		assert!(!a.contains(new_allocation.end()));
	}

	// TODO: Re-use the allocated wrapper if possible, rather than allocate a new one entirely.
	// if let RemovedValue::RBTree(Some(wrapper_adapter)) = _removed_chunk { ... }

	Ok((
		new_allocation.into_allocated_pages(),
		DeferredAllocAction::new(before_start, after_end),
	))
}


/// Possible options when requested pages from the page allocator.
pub enum AllocationRequest<'r> {
	/// The allocated pages can be located at any virtual address.
	Any,
	/// The allocated pages must start exactly at the given `VirtualAddress`.
	AtVirtualAddress(VirtualAddress),
	/// The allocated pages can be located anywhere within the given range.
	WithinRange(&'r PageRange),
}

/// The core page allocation routine that allocates the given number of virtual pages,
/// optionally at the requested starting `VirtualAddress`.
/// 
/// This simply reserves a range of virtual addresses, it does not allocate 
/// actual physical memory frames nor do any memory mapping. 
/// Thus, the returned `AllocatedPages` aren't directly usable until they are mapped to physical frames. 
/// 
/// Allocation is based on a red-black tree and is thus `O(log(n))`.
/// Fragmentation isn't cleaned up until we're out of address space, but that's not really a big deal.
/// 
/// # Arguments
/// * `request`: whether to allocate `num_pages` pages at any address,
///    at a specific virtual address, or withing a specified range.
/// * `num_pages`: the number of `Page`s to be allocated. 
/// 
/// # Return
/// If successful, returns a tuple of two items:
/// * the pages that were allocated, and
/// * an opaque struct representing details of bookkeeping-related actions that may cause heap allocation. 
///   Those actions are deferred until this returned `DeferredAllocAction` struct object is dropped, 
///   allowing the caller (such as the heap implementation itself) to control when heap allocation may occur.
pub fn allocate_pages_deferred(
	request: AllocationRequest,
	num_pages: usize,
) -> Result<(AllocatedPages, DeferredAllocAction<'static>), &'static str> {
	if num_pages == 0 {
		warn!("PageAllocator: requested an allocation of 0 pages... stupid!");
		return Err("cannot allocate zero pages");
	}

	let mut locked_list = FREE_PAGE_LIST.lock();

	// The main logic of the allocator is to find an appropriate chunk that can satisfy the allocation request.
	// An appropriate chunk satisfies the following conditions:
	// - Can fit the requested size (starting at the requested address) within the chunk.
	// - The chunk can only be within in a designated region if a specific address was requested, 
	//   or all other non-designated chunks are already in use.
	let res = match request {
		AllocationRequest::AtVirtualAddress(vaddr) => {
			find_specific_chunk(&mut locked_list, Page::containing_address(vaddr), num_pages)
		}
		AllocationRequest::Any => {
			find_any_chunk(&mut locked_list, num_pages, None)
		}
		AllocationRequest::WithinRange(range) => {
			find_any_chunk(&mut locked_list, num_pages, Some(range))
		}
	};
	res.map_err(From::from) // convert from AllocationError to &str
}


/// Similar to [`allocated_pages_deferred()`](fn.allocate_pages_deferred.html),
/// but accepts a size value for the allocated pages in number of bytes instead of number of pages. 
/// 
/// This function still allocates whole pages by rounding up the number of bytes. 
pub fn allocate_pages_by_bytes_deferred(
	request: AllocationRequest,
	num_bytes: usize,
) -> Result<(AllocatedPages, DeferredAllocAction<'static>), &'static str> {
	let actual_num_bytes = if let AllocationRequest::AtVirtualAddress(vaddr) = request {
		num_bytes + (vaddr.value() % PAGE_SIZE)
	} else {
		num_bytes
	};
	let num_pages = (actual_num_bytes + PAGE_SIZE - 1) / PAGE_SIZE; // round up
	allocate_pages_deferred(request, num_pages)
}


/// Allocates the given number of pages with no constraints on the starting virtual address.
/// 
/// See [`allocate_pages_deferred()`](fn.allocate_pages_deferred.html) for more details. 
pub fn allocate_pages(num_pages: usize) -> Option<AllocatedPages> {
	allocate_pages_deferred(AllocationRequest::Any, num_pages)
		.map(|(ap, _action)| ap)
		.ok()
}


/// Allocates pages with no constraints on the starting virtual address, 
/// with a size given by the number of bytes. 
/// 
/// This function still allocates whole pages by rounding up the number of bytes. 
/// See [`allocate_pages_deferred()`](fn.allocate_pages_deferred.html) for more details. 
pub fn allocate_pages_by_bytes(num_bytes: usize) -> Option<AllocatedPages> {
	allocate_pages_by_bytes_deferred(AllocationRequest::Any, num_bytes)
		.map(|(ap, _action)| ap)
		.ok()
}


/// Allocates pages starting at the given `VirtualAddress` with a size given in number of bytes. 
/// 
/// This function still allocates whole pages by rounding up the number of bytes. 
/// See [`allocate_pages_deferred()`](fn.allocate_pages_deferred.html) for more details. 
pub fn allocate_pages_by_bytes_at(vaddr: VirtualAddress, num_bytes: usize) -> Result<AllocatedPages, &'static str> {
	allocate_pages_by_bytes_deferred(AllocationRequest::AtVirtualAddress(vaddr), num_bytes)
		.map(|(ap, _action)| ap)
}


/// Allocates the given number of pages starting at (inclusive of) the page containing the given `VirtualAddress`.
/// 
/// See [`allocate_pages_deferred()`](fn.allocate_pages_deferred.html) for more details. 
pub fn allocate_pages_at(vaddr: VirtualAddress, num_pages: usize) -> Result<AllocatedPages, &'static str> {
	allocate_pages_deferred(AllocationRequest::AtVirtualAddress(vaddr), num_pages)
		.map(|(ap, _action)| ap)
}


/// Allocates the given number of pages with the constraint that
/// they must be within the given inclusive `range` of pages.
pub fn allocate_pages_in_range(
	num_pages: usize,
	range: &PageRange,
) -> Result<AllocatedPages, &'static str> {
	allocate_pages_deferred(AllocationRequest::WithinRange(range), num_pages)
		.map(|(ap, _action)| ap)
}


/// Allocates pages with a size given in number of bytes with the constraint that
/// they must be within the given inclusive `range` of pages.
pub fn allocate_pages_by_bytes_in_range(
	num_bytes: usize,
	range: &PageRange,
) -> Result<AllocatedPages, &'static str> {
	allocate_pages_by_bytes_deferred(AllocationRequest::WithinRange(range), num_bytes)
		.map(|(ap, _action)| ap)
}


/// Converts the page allocator from using static memory (a primitive array) to dynamically-allocated memory.
/// 
/// Call this function once heap allocation is available. 
/// Calling this multiple times is unnecessary but harmless, as it will do nothing after the first invocation.
#[doc(hidden)] 
pub fn convert_page_allocator_to_heap_based() {
	FREE_PAGE_LIST.lock().convert_to_heap_allocated();

	CHUNK_ALLOCATOR.lock().switch_to_heap_allocated()
		.expect("BUG: Failed to switch the chunk allocator to heap allocated. May have been called twice.");
}

/// A debugging function used to dump the full internal state of the page allocator. 
#[doc(hidden)] 
pub fn dump_page_allocator_state() {
	debug!("--------------- FREE PAGES LIST ---------------");
	for c in FREE_PAGE_LIST.lock().iter() {
		debug!("{:X?}", c);
	}
	debug!("---------------------------------------------------");
}<|MERGE_RESOLUTION|>--- conflicted
+++ resolved
@@ -216,17 +216,9 @@
     }
 
     /// Consumes this `Pages` in the `Free` state and converts them into the `Allocated` state.
-<<<<<<< HEAD
     pub fn into_allocated_pages(mut self) -> AllocatedPages {    
         let (pages, verified_chunk) = self.replace_with_empty();   
         let f = Pages {pages, verified_chunk};
-=======
-    pub fn into_allocated_pages(mut self) -> AllocatedPages {  
-        let pages = core::mem::replace(&mut self.pages, PageRange::empty());  
-        let f = Pages {
-            pages
-        };
->>>>>>> afceb31c
         core::mem::forget(self);
         f
     }
@@ -235,17 +227,9 @@
 impl AllocatedPages {
     /// Consumes this `Frames` in the `Allocated` state and converts them into the `Mapped` state.
     /// This should only be called once a `MappedPages` has been created from the `Frames`.
-<<<<<<< HEAD
     pub fn into_mapped_pages(mut self) -> PagesMapped { 
 		let (pages, verified_chunk) = self.replace_with_empty();   
         let f = Pages {pages, verified_chunk};
-=======
-    pub fn into_mapped_pages(mut self) -> PagesMapped {    
-        let pages = core::mem::replace(&mut self.pages, PageRange::empty());  
-        let f = Pages {
-            pages
-        };
->>>>>>> afceb31c
         core::mem::forget(self);
         f
     }
@@ -254,15 +238,8 @@
 impl UnmappedPages {
     /// Consumes this `Frames` in the `Unmapped` state and converts them into the `Allocated` state.
     pub fn into_allocated_pages(mut self) -> AllocatedPages {    
-<<<<<<< HEAD
         let (pages, verified_chunk) = self.replace_with_empty();   
         let f = Pages {pages, verified_chunk};
-=======
-        let pages = core::mem::replace(&mut self.pages, PageRange::empty());  
-        let f = Pages {
-            pages
-        };
->>>>>>> afceb31c
         core::mem::forget(self);
         f
     }
@@ -271,15 +248,8 @@
 impl PagesMapped {
     /// Consumes this `Frames` in the `Unmapped` state and converts them into the `Allocated` state.
     pub fn into_unmapped_pages(mut self) -> UnmappedPages {    
-<<<<<<< HEAD
         let (pages, verified_chunk) = self.replace_with_empty();   
         let f = Pages {pages, verified_chunk};
-=======
-        let pages = core::mem::replace(&mut self.pages, PageRange::empty());  
-        let f = Pages {
-            pages
-        };
->>>>>>> afceb31c
         core::mem::forget(self);
         f
     }
@@ -447,15 +417,6 @@
 				Err(other)
 			}
 		}
-<<<<<<< HEAD
-=======
-
-		let pages = PageRange::new(*self.start(), *ap.end());
-		core::mem::forget(ap); 
-		self.pages = pages;
-		// ensure the now-merged AllocatedPages doesn't run its drop handler and free its pages.
-		Ok(())
->>>>>>> afceb31c
 	}
 
 	/// Splits up the given `Frames` into multiple smaller `Frames`.
@@ -475,7 +436,6 @@
             return Err(self);
         }
         
-<<<<<<< HEAD
         // let start_page = *pages_to_extract.start();
         // let start_to_end = Pages { pages: pages_to_extract, ..self };
         
@@ -512,21 +472,6 @@
         let allocation = Self {
             pages: into_page_range(&new_allocation.frames()),
             verified_chunk: new_allocation
-=======
-        let start_page = *pages_to_extract.start();
-        let start_to_end = pages_to_extract;
-        
-        let before_start = if start_page == MIN_PAGE || start_page == *self.start() {
-            None
-        } else {
-            Some(PageRange::new(*self.start(), *start_to_end.start() - 1))
-        };
-
-        let after_end = if *start_to_end.end() == MAX_PAGE || *start_to_end.end() == *self.end() {
-            None
-        } else {
-            Some(PageRange::new(*start_to_end.end() + 1, *self.end()))
->>>>>>> afceb31c
         };
         let before_start = before.map(|vchunk| 
             Self{
@@ -541,17 +486,8 @@
             }
         );
 
-<<<<<<< HEAD
 		core::mem::forget(self);
 		Ok(SplitPages{ before_start, start_to_end: allocation, after_end })
-=======
-        core::mem::forget(self);
-        Ok(SplitPages { 
-			before_start: before_start.map(|pages| Pages { pages }), 
-			start_to_end: Pages { pages: start_to_end }, 
-			after_end: after_end.map(|pages| Pages { pages })
-		})
->>>>>>> afceb31c
     }
 
 
@@ -640,18 +576,11 @@
 			MemoryState::Free => {
 				if self.size_in_pages() == 0 { return; }
 				// trace!("page_allocator: deallocating {:?}", self);
-<<<<<<< HEAD
 				
 				let(pages, verified_chunk) = self.replace_with_empty();
 				
 				let mut free_pages = Pages { pages, verified_chunk };
 
-=======
-	
-				let pages = core::mem::replace(&mut self.pages, PageRange::empty());  
-                let mut free_pages: FreePages = Pages { pages };
-        
->>>>>>> afceb31c
 				let mut list = FREE_PAGE_LIST.lock();
 				match &mut list.0 {
 					// For early allocations, just add the deallocated chunk to the free pages list.
@@ -670,11 +599,7 @@
 							if *free_pages.end() + 1 == *next_pages_ref.start() {
 								// extract the next chunk from the list
                                 let next_pages: FreePages = cursor_mut
-<<<<<<< HEAD
-                                    .replace_with(Wrapper::new_link(Pages::empty()))
-=======
                                     .remove()
->>>>>>> afceb31c
                                     .expect("BUG: couldn't remove next pages from free list in drop handler")
 									.into_inner();						
 			
@@ -721,7 +646,6 @@
 			},
             MemoryState::Allocated => { 
                 // trace!("Converting AllocatedPages to FreePages. Drop handler will be called again {:?}", self.pages);
-<<<<<<< HEAD
 				let(pages, verified_chunk) = self.replace_with_empty();
                 let _to_drop = FreePages{pages, verified_chunk}; 
             }
@@ -732,18 +656,6 @@
             MemoryState::Unmapped => {
 				let(pages, verified_chunk) = self.replace_with_empty();
                 let _to_drop = AllocatedPages { pages, verified_chunk };
-=======
-                let pages = core::mem::replace(&mut self.pages, PageRange::empty());  
-				let _to_drop = FreePages { pages }; 
-            }
-            MemoryState::Mapped => {
-                let pages = core::mem::replace(&mut self.pages, PageRange::empty());  
-			    let _to_drop = UnmappedPages { pages };
-			}	
-            MemoryState::Unmapped => {
-                let pages = core::mem::replace(&mut self.pages, PageRange::empty());  
-                let _to_drop = AllocatedPages { pages };
->>>>>>> afceb31c
             }
 
 		}
