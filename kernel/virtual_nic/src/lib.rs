//! This crate defines a struct that enables language-level virtualization of the NIC.
//! A `VirtualNIC` contains a subset of physical NIC resources that are sufficient for an application,
//! that has mutable access to a `VirtualNIC`, to send and receive packets without kernel mediation.
//! The resources of a `VirtualNIC` are a set of `RxQueue`s and `TxQueue`s that are passed to
//! it by a physical NIC. On creation of a `VirtualNIC`, hardware filters are set to route packets 
//! sent to a specified IP address to the `VirtualNIC` queues. When a `VirtualNIC` is dropped,
//! its resources are returned to the physical NIC.
 
#![no_std]

extern crate nic_buffers;
extern crate nic_queues;
extern crate net;
extern crate physical_nic;
extern crate intel_ethernet;
extern crate alloc;
extern crate sync_irq;

use nic_buffers::{TransmitBuffer, ReceivedFrame};
use nic_queues::{RxQueue, TxQueue, RxQueueRegisters, TxQueueRegisters};
<<<<<<< HEAD
use network_interface_card::NetworkInterfaceCard;
=======
>>>>>>> a1d32203
use intel_ethernet::descriptors::{TxDescriptor, RxDescriptor};
use physical_nic::PhysicalNic;
use alloc::vec::Vec;
use sync_irq::IrqSafeMutex;

/// A structure that contains a set of `RxQueue`s and `TxQueue`s that can be used to send and receive packets.
pub struct VirtualNic<S, T, U, V>
where
    S: RxQueueRegisters + 'static,
    T: RxDescriptor + 'static,
    U: TxQueueRegisters + 'static,
    V: TxDescriptor + 'static,
{
    /// The virtual NIC id is set to the id of its first receive queue
    id: u8, 
    /// Set of `RxQueue`s assigned to a virtual NIC
    rx_queues: Vec<RxQueue<S,T>>,
    /// The queue that a packet is received on if no other queue is specified
    default_rx_queue: usize,
    /// Set of `TxQueue`s assigned to a virtual NIC
    tx_queues: Vec<TxQueue<U,V>>,
    /// The queue that a packet is sent on if no other queue is specified
    default_tx_queue: usize,
    /// MAC address of the NIC
    mac_address: [u8; 6],
    /// Reference to the physical NIC that Rx/Tx queues will be returned to.
<<<<<<< HEAD
    physical_nic_ref: &'static IrqSafeMutex<dyn PhysicalNic<S,T,U,V>>
=======
    physical_nic_ref: &'static IrqSafeMutex<dyn PhysicalNic<S, T, U, V> + Send>
>>>>>>> a1d32203
}

impl<S, T, U, V> VirtualNic<S, T, U, V>
where
    S: RxQueueRegisters + 'static,
    T: RxDescriptor + 'static,
    U: TxQueueRegisters + 'static,
    V: TxDescriptor + 'static,
{
    /// Create a new `VirtualNIC` with the given parameters.
    /// For now we require that there is at least one Rx and one Tx queue.
    pub fn new(
        rx_queues: Vec<RxQueue<S,T>>,
        default_rx_queue: usize, 
        tx_queues: Vec<TxQueue<U,V>>,
        default_tx_queue: usize, 
        mac_address: [u8; 6], 
<<<<<<< HEAD
        physical_nic_ref: &'static IrqSafeMutex<dyn PhysicalNic<S,T,U,V>>
=======
        physical_nic_ref: &'static IrqSafeMutex<dyn PhysicalNic<S,T,U,V> + Send>
>>>>>>> a1d32203
    ) -> Result<VirtualNic<S,T,U,V>, &'static str> {

        if rx_queues.is_empty() || tx_queues.is_empty() { 
            return Err("Must have at least one Rx and Tx queue to create virtual NIC");
        }

        Ok(VirtualNic {
            id: rx_queues[0].id,
            rx_queues,
            default_rx_queue,
            tx_queues,
            default_tx_queue,
            mac_address,
            physical_nic_ref
        })
    }

    pub fn id(&self) -> u8 {
        self.id
    }

    /// Send a packet on the specified queue.
    #[allow(dead_code)]
    pub fn send_packet_on_queue(&mut self, qid: usize, transmit_buffer: TransmitBuffer) -> Result<(), &'static str> {
        if qid >= self.tx_queues.len() { return Err("Invalid qid"); }
        self.tx_queues[qid].send_on_queue(transmit_buffer);
        Ok(())
    }

    /// Retrieve a received frame from the specified queue.
    #[allow(dead_code)]
    fn get_received_frame_from_queue(&mut self, qid: usize) -> Result<ReceivedFrame, &'static str> {
        if qid >= self.rx_queues.len() { return Err("Invalid qid"); }
        // return one frame from the queue's received frames
        self.rx_queues[qid].received_frames.pop_front().ok_or("No frames received")
    }

    /// Poll the specified queue to check if any packets have been received.
    #[allow(dead_code)]
    fn poll_receive_queue(&mut self, qid: usize) -> Result<(), &'static str> {
        if qid >= self.rx_queues.len() { return Err("Invalid qid"); }
        self.rx_queues[qid].poll_queue_and_store_received_packets()?;
        Ok(())
    }
}

impl<S, T, U, V> net::NetworkDevice for VirtualNic<S, T, U, V>
where
    S: RxQueueRegisters + Send + Sync + 'static,
    T: RxDescriptor + Send + Sync + 'static,
    U: TxQueueRegisters + Send + Sync + 'static,
    V: TxDescriptor + Send + Sync + 'static,
{
    fn send(&mut self, buf: TransmitBuffer) {
        self.tx_queues[self.default_tx_queue].send_on_queue(buf);
    }

    fn receive(&mut self) -> Option<ReceivedFrame> {
        // poll_queue_and_store_received_packets will only return an error if it fails
        // to create a contiguous mapping, or if the mapping created is of the wrong
        // length, indicating a logic bug.
        self.rx_queues[self.default_rx_queue]
            .poll_queue_and_store_received_packets()
            .expect("failed to poll virtual NIC queue");
        self.rx_queues[self.default_rx_queue].received_frames.pop_front()
    }

    fn mac_address(&self) -> [u8; 6] {
        self.mac_address
    }
}

impl<S, T, U, V> Drop for VirtualNic<S, T, U, V>
where
    S: RxQueueRegisters + 'static,
    T: RxDescriptor + 'static,
    U: TxQueueRegisters + 'static,
    V: TxDescriptor + 'static,
{
    // Right now we assume that a `virtualNIC` is only dropped when all packets have been removed from queues.
    // TODO: check that queues are empty before returning to the NIC.
    fn drop(&mut self) {
        // get access to the physical NIC
        let mut nic = self.physical_nic_ref.lock();
        // remove queues from virtual NIC
        let mut rx_queues = Vec::new();
        let mut tx_queues = Vec::new();
        core::mem::swap(&mut rx_queues, &mut self.rx_queues);
        core::mem::swap(&mut tx_queues, &mut self.tx_queues);
        // return queues to physical NIC
        nic.return_rx_queues(rx_queues);
        nic.return_tx_queues(tx_queues);
    }
}<|MERGE_RESOLUTION|>--- conflicted
+++ resolved
@@ -18,10 +18,6 @@
 
 use nic_buffers::{TransmitBuffer, ReceivedFrame};
 use nic_queues::{RxQueue, TxQueue, RxQueueRegisters, TxQueueRegisters};
-<<<<<<< HEAD
-use network_interface_card::NetworkInterfaceCard;
-=======
->>>>>>> a1d32203
 use intel_ethernet::descriptors::{TxDescriptor, RxDescriptor};
 use physical_nic::PhysicalNic;
 use alloc::vec::Vec;
@@ -48,11 +44,7 @@
     /// MAC address of the NIC
     mac_address: [u8; 6],
     /// Reference to the physical NIC that Rx/Tx queues will be returned to.
-<<<<<<< HEAD
-    physical_nic_ref: &'static IrqSafeMutex<dyn PhysicalNic<S,T,U,V>>
-=======
     physical_nic_ref: &'static IrqSafeMutex<dyn PhysicalNic<S, T, U, V> + Send>
->>>>>>> a1d32203
 }
 
 impl<S, T, U, V> VirtualNic<S, T, U, V>
@@ -70,11 +62,7 @@
         tx_queues: Vec<TxQueue<U,V>>,
         default_tx_queue: usize, 
         mac_address: [u8; 6], 
-<<<<<<< HEAD
-        physical_nic_ref: &'static IrqSafeMutex<dyn PhysicalNic<S,T,U,V>>
-=======
         physical_nic_ref: &'static IrqSafeMutex<dyn PhysicalNic<S,T,U,V> + Send>
->>>>>>> a1d32203
     ) -> Result<VirtualNic<S,T,U,V>, &'static str> {
 
         if rx_queues.is_empty() || tx_queues.is_empty() { 
